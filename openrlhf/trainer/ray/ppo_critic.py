--- conflicted
+++ resolved
@@ -171,11 +171,7 @@
         with torch.no_grad():
             visual_inputs = {k: v.to(device) for k, v in visual_inputs.items()}
             value = self.critic(
-<<<<<<< HEAD
-                sequences.to(device), num_actions, attention_mask.to(device), packed_seq_lens=packed_seq_lens, visual_inputs=visual_inputs
-=======
-                sequences.to(device), num_actions, attention_mask.to(device), ring_attn_group=self.strategy.ring_attn_group, packed_seq_lens=packed_seq_lens
->>>>>>> 0dd0ba4e
+                sequences.to(device), num_actions, attention_mask.to(device), ring_attn_group=self.strategy.ring_attn_group, packed_seq_lens=packed_seq_lens, visual_inputs=visual_inputs
             )
         self.critic.train()  # reset model state
         return value.to("cpu")
