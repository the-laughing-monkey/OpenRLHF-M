import os
import os.path
from abc import ABC
from typing import Any, Callable, Dict, List, Optional

import torch
import torch.nn as nn
import torch.distributed as dist
from torch.optim import Optimizer
from torch.utils.data import DataLoader
from tqdm import tqdm

from openrlhf.models import Actor, GPTLMLoss, PolicyLoss, ValueLoss
from openrlhf.models.utils import masked_mean, unpacking_samples, compute_approx_kl
from openrlhf.models.ring_attn_utils import unpad_sequences, pad_sequences
from openrlhf.utils.distributed_sampler import DistributedSampler

from .ppo_utils import AdaptiveKLController, Experience, FixedKLController, NaiveExperienceMaker, NaiveReplayBuffer, DATA_PROCESSOR_MAP


class PPOTrainer(ABC):
    """
    Trainer for Proximal Policy Optimization (PPO) algorithm.

    Args:
        strategy (Strategy): The training strategy to use.
        actor (Actor): The actor model in the PPO algorithm.
        critic (nn.Module): The critic model in the PPO algorithm.
        reward_model (nn.Module): The reward model for calculating rewards in the RLHF setup.
        initial_model (Actor): The initial model for reference logits to limit actor updates in RLHF.
        ema_model (Actor): The exponential moving average model for stable training.
        actor_optim (Optimizer): The optimizer for the actor model.
        critic_optim (Optimizer): The optimizer for the critic model.
        actor_scheduler (Scheduler): The learning rate scheduler for the actor.
        critic_scheduler (Scheduler): The learning rate scheduler for the critic.
        ema_beta (float, defaults to 0.992): EMA decay rate for model stability.
        init_kl_coef (float, defaults to 0.001): Initial coefficient for KL divergence.
        kl_target (float, optional): Target value for KL divergence.
        kl_horizon (int, defaults to 10000): Horizon for KL annealing.
        ptx_coef (float, defaults to 0): Coefficient for supervised loss from pre-trained data.
        micro_train_batch_size (int, defaults to 8): Micro-batch size for actor training.
        buffer_limit (int, defaults to 0): Maximum size of the replay buffer.
        buffer_cpu_offload (bool, defaults to True): If True, offloads replay buffer to CPU.
        eps_clip (float, defaults to 0.2): Clipping coefficient for policy loss.
        value_clip (float, defaults to 0.2): Clipping coefficient for value function loss.
        micro_rollout_batch_size (int, defaults to 8): Micro-batch size for generating rollouts.
        gradient_checkpointing (bool, defaults to False): If True, enables gradient checkpointing.
        max_epochs (int, defaults to 1): Number of epochs to train.
        max_norm (float, defaults to 1.0): Maximum gradient norm for gradient clipping.
        tokenizer (Callable, optional): Tokenizer for input data.
        prompt_max_len (int, defaults to 128): Maximum length for prompts.
        dataloader_pin_memory (bool, defaults to True): If True, pins memory in the data loader.
        remote_rm_url (str, optional): URL for remote reward model API.
        reward_fn (Callable, optional): Custom reward function for computing rewards.
        save_hf_ckpt (bool): Whether to save huggingface-format model weight.
        disable_ds_ckpt (bool): Whether not to save deepspeed-format model weight. (Deepspeed model weight is used for training recovery)
        **generate_kwargs: Additional arguments for model generation.
    """

    def __init__(
        self,
        strategy,
        actor: Actor,
        critic: nn.Module,
        reward_model: nn.Module,
        initial_model: Actor,
        ema_model: Actor,
        actor_optim: Optimizer,
        critic_optim: Optimizer,
        actor_scheduler,
        critic_scheduler,
        ema_beta: float = 0.992,
        init_kl_coef: float = 0.001,
        kl_target: float = None,
        kl_horizon: int = 10000,
        ptx_coef: float = 0,
        micro_train_batch_size: int = 8,
        buffer_limit: int = 0,
        buffer_cpu_offload: bool = True,
        eps_clip: float = 0.2,
        value_clip: float = 0.2,
        micro_rollout_batch_size: int = 8,
        gradient_checkpointing: bool = False,
        max_epochs: int = 1,
        max_norm: float = 1.0,
        processor: Optional[Callable[[Any], Dict]] = None,
        tokenizer: Optional[Callable[[Any], Dict]] = None,
        prompt_max_len: int = 128,
        dataloader_pin_memory: bool = True,
        remote_rm_url: str = None,
        reward_fn: Callable[[List[torch.Tensor]], torch.Tensor] = None,
        save_hf_ckpt: bool = False,
        disable_ds_ckpt: bool = False,
        **generate_kwargs,
    ) -> None:
        assert (
            not isinstance(reward_model, List) or len(reward_model) == 1 or reward_fn is not None
        ), "reward_fn must be specified if using multiple reward models"

        super().__init__()
        self.strategy = strategy
        self.args = strategy.args
        self.save_hf_ckpt = save_hf_ckpt
        self.disable_ds_ckpt = disable_ds_ckpt
        self.micro_rollout_batch_size = micro_rollout_batch_size
        self.max_epochs = max_epochs
        self.tokenizer = tokenizer
        self.processor = processor
        self.data_processor = None
        # for vlm critic model, not provice processor.
        if self.args.train_vlm and processor is not None:
            self.data_processor = DATA_PROCESSOR_MAP[type(processor)](processor)
            self.tokenizer = self.data_processor.tokenizer

        self.generate_kwargs = generate_kwargs
        self.dataloader_pin_memory = dataloader_pin_memory
        self.max_norm = max_norm
        self.ptx_coef = ptx_coef
        self.micro_train_batch_size = micro_train_batch_size
        self.kl_target = kl_target
        self.prompt_max_len = prompt_max_len
        self.ema_beta = ema_beta
        self.gradient_checkpointing = gradient_checkpointing
        self.reward_fn = reward_fn

        self.actor = actor
        self.critic = critic
        self.reward_model = reward_model
        self.remote_rm_url = remote_rm_url
        self.initial_model = initial_model
        self.ema_model = ema_model
        self.actor_optim = actor_optim
        self.critic_optim = critic_optim
        self.actor_scheduler = actor_scheduler
        self.critic_scheduler = critic_scheduler

        self.actor_loss_fn = PolicyLoss(eps_clip)
        self.critic_loss_fn = ValueLoss(value_clip)
        self.ptx_loss_fn = GPTLMLoss()

        self.freezing_actor_steps = getattr(self.args, "freezing_actor_steps", -1)

        # Mixtral 8x7b
        self.aux_loss = self.args.aux_loss_coef > 1e-8

        if self.kl_target:
            self.kl_ctl = AdaptiveKLController(init_kl_coef, kl_target, kl_horizon)
        else:
            self.kl_ctl = FixedKLController(init_kl_coef)

        self.experience_maker = NaiveExperienceMaker(
            actor,
            critic,
            reward_model,
            initial_model,
            tokenizer,
            self.data_processor,
            prompt_max_len,
            self.kl_ctl,
            strategy,
            remote_rm_url,
            reward_fn,
        )
        packing_samples = getattr(self.args, "packing_samples", False)
        self.replay_buffer = NaiveReplayBuffer(
            micro_train_batch_size, self.data_processor, buffer_limit, buffer_cpu_offload, packing_samples,
            drop_maxlen=self.args.drop_maxlen, 
            maxlen=self.args.generate_max_len + prompt_max_len,
        )

        # wandb/tensorboard setting
        self._wandb = None
        self._tensorboard = None
        if self.strategy.args.use_wandb and self.strategy.is_rank_0():
            import wandb

            self._wandb = wandb
            if not wandb.api.api_key:
                wandb.login(key=strategy.args.use_wandb)
            wandb.init(
                entity=strategy.args.wandb_org,
                project=strategy.args.wandb_project,
                group=strategy.args.wandb_group,
                name=strategy.args.wandb_run_name,
                config=strategy.args.__dict__,
                reinit=True,
            )

            wandb.define_metric("train/global_step")
            wandb.define_metric("train/*", step_metric="train/global_step", step_sync=True)
            wandb.define_metric("eval/epoch")
            wandb.define_metric("eval/*", step_metric="eval/epoch", step_sync=True)

        # Initialize TensorBoard writer if wandb is not available
        if self.strategy.args.use_tensorboard and self._wandb is None and self.strategy.is_rank_0():
            from torch.utils.tensorboard import SummaryWriter

            os.makedirs(self.strategy.args.use_tensorboard, exist_ok=True)
            log_dir = os.path.join(self.strategy.args.use_tensorboard, strategy.args.wandb_run_name)
            self._tensorboard = SummaryWriter(log_dir=log_dir)

    def fit(
        self,
        args,
        prompts_dataloader,
        pretrain_dataloader,
        consumed_samples=0,
        num_update_steps_per_episodes=1,
    ) -> None:
        num_rollouts_per_episodes = (
            num_update_steps_per_episodes
            * args.train_batch_size
            // args.max_epochs
            // args.rollout_batch_size
            // args.n_samples_per_prompt
        )

        # get eval and save steps
        if args.eval_steps == -1:
            args.eval_steps = num_rollouts_per_episodes  # Evaluate once per epoch
        if args.save_steps == -1:
            args.save_steps = float("inf")  # do not save ckpt

        self.prompts_dataloader = prompts_dataloader
        self.pretrain_dataloader = pretrain_dataloader

        # Restore step and start_epoch
        steps = consumed_samples // args.rollout_batch_size + 1
        start_episode = consumed_samples // args.rollout_batch_size // num_rollouts_per_episodes
        consumed_samples = consumed_samples % (num_rollouts_per_episodes * args.rollout_batch_size)

        for episode in range(start_episode, args.num_episodes):
            if isinstance(self.prompts_dataloader.sampler, DistributedSampler):
                self.prompts_dataloader.sampler.set_epoch(
                    episode, consumed_samples=0 if episode > start_episode else consumed_samples
                )
            pbar = tqdm(
                range(self.prompts_dataloader.__len__()),
                desc=f"Episode [{episode + 1}/{args.num_episodes}]",
                disable=not self.strategy.is_rank_0(),
            )

            for rand_prompts, labels in self.prompts_dataloader:
                for i, experience in enumerate(
                    self.experience_maker.make_experience_list(rand_prompts, labels, **self.generate_kwargs)
                ):
                    if i == 0:
                        output = self.tokenizer.batch_decode(
                            experience.sequences[0].unsqueeze(0), skip_special_tokens=True
                        )
                        self.strategy.print(output)
                    self.replay_buffer.append(experience)

                if self.args.advantage_estimator != "group_norm":
                    self.replay_buffer.normalize("advantages", self.strategy)
                status = self.ppo_train(steps)
                self.replay_buffer.clear()

                if "kl" in status:
                    self.kl_ctl.update(status["kl"], args.rollout_batch_size * args.n_samples_per_prompt)
                pbar.set_postfix(status)

                # logs/checkpoints
                client_states = {"consumed_samples": steps * args.rollout_batch_size}
                self.save_logs_and_checkpoints(args, steps, pbar, status, client_states)

                pbar.update()
                steps = steps + 1

        if self._wandb is not None and self.strategy.is_rank_0():
            self._wandb.finish()
        if self._tensorboard is not None and self.strategy.is_rank_0():
            self._tensorboard.close()

    def ppo_train(self, global_steps=0):
        torch.cuda.empty_cache()
        # replay buffer may be empty at first, we should rebuild at each training
        dataloader = DataLoader(
            self.replay_buffer,
            batch_size=self.replay_buffer.sample_batch_size,
            shuffle=False if self.strategy.ring_attn_group is not None else True,
            drop_last=True,
            pin_memory=self.dataloader_pin_memory,
            collate_fn=self.replay_buffer.collate_fn,
        )
        device = torch.cuda.current_device()

        status_list = []
        status_mean = {}
        for epoch in range(self.max_epochs):
            pbar = tqdm(
                dataloader,
                desc=f"Train epoch [{epoch + 1}/{self.max_epochs}]",
                disable=not self.strategy.is_rank_0(),
            )
            for experience in pbar:
                experience.to_device(device)
                status = self.training_step(experience, global_steps)

                # for DP
                # weighted mean for kl
                if "kl" in status:
                    status["kl"] *= status["response_length"]
                    status = self.strategy.all_reduce(status)
                    status["kl"] /= status["response_length"]

                short_status = {}

                if "policy_loss" in status:
                    short_status = {
                        "pg": status["policy_loss"],
                        "rm": status["reward"],
                        "ret": status["return"],
                        "glen": status["response_length"],
                        "tlen": status["total_length"],
                        "kl": status["kl"],
                        "act_lr": status["actor_lr"],
                    }

                if "critic_loss" in status:
                    short_status["cri"] = status["critic_loss"]
                    short_status["vals"] = status["values"]
                    short_status["cri_lr"] = status["critic_lr"]

                if "ptx_loss" in status:
                    short_status["ptx"] = status["ptx_loss"]

                status_list.append(status)
                pbar.set_postfix(short_status)

        if status_list:
            status_mean = status_list[0]
            for m in status_list[1:]:
                for k, v in m.items():
                    status_mean[k] += v
            for k in status_mean.keys():
                status_mean[k] /= len(status_list)
        torch.cuda.empty_cache()
        return status_mean

    def training_step(self, experience: Experience, global_steps) -> Dict[str, float]:
        status = {}
        if global_steps > self.freezing_actor_steps:
            status = self.training_step_actor(experience)
        if self.critic is not None:
            status.update(self.training_step_critic(experience))
        return status

    def training_step_actor(self, experience: Experience) -> Dict[str, float]:
        self.actor.train()

        # TODO: this is a bad indicator to say that data is packed...
        if isinstance(experience.sequences, list):
            sequences = torch.cat(experience.sequences, dim=0).unsqueeze(0)
            old_action_log_probs = torch.cat(experience.action_log_probs, dim=0).unsqueeze(0)
            advantages = torch.cat(experience.advantages, dim=0).unsqueeze(0)
            num_actions = [v.numel() for v in experience.advantages]
            packed_seq_lens = [s.numel() for s in experience.sequences]
            attention_mask = torch.cat(
                [torch.full_like(s, i + 1) for i, s in enumerate(experience.sequences)], dim=0
            ).unsqueeze(0)
<<<<<<< HEAD
            visual_inputs = experience.visual_inputs
=======
            # pad seq makes the sequence a multiple of ring_attention_size.
>>>>>>> 7bcd6607
            if self.strategy.ring_attn_group is not None:
                sequences, attention_mask, num_actions, packed_seq_lens = pad_sequences(
                    sequences, 
                    attention_mask, 
                    num_actions, 
                    packed_seq_lens, 
                    self.strategy.ring_attn_group
                )
            if self.args.use_kl_loss and experience.base_action_log_probs is not None:
                base_action_log_probs = torch.cat(experience.base_action_log_probs, dim=0).unsqueeze(0)
        else:
            sequences = experience.sequences
            old_action_log_probs = experience.action_log_probs
            advantages = experience.advantages
            num_actions = experience.action_mask.size(1)
            packed_seq_lens = None
            attention_mask = experience.attention_mask
            visual_inputs = experience.visual_inputs
            if self.args.use_kl_loss and experience.base_action_log_probs is not None:
                base_action_log_probs = experience.base_action_log_probs

        # actor loss
        action_log_probs, output = self.actor(
            sequences,
            num_actions,
            attention_mask=attention_mask,
            return_output=True,
            ring_attn_group=self.strategy.ring_attn_group,
            logps_allgather=True,
            packed_seq_lens=packed_seq_lens,
            visual_inputs=visual_inputs
        )
        # unpad sequence ensures that pad tokens do not contribute to the loss calculation.
        if self.strategy.ring_attn_group is not None:
            sequences, attention_mask, num_actions, packed_seq_lens, action_log_probs, _, _ = unpad_sequences(
                sequences=sequences, 
                attention_mask=attention_mask, 
                num_actions=num_actions, 
                packed_seq_lens=packed_seq_lens, 
                action_log_probs=action_log_probs,
                ring_attn_group=self.strategy.ring_attn_group
            )

        # loss function
        actor_loss = self.actor_loss_fn(
            action_log_probs,
            old_action_log_probs,
            advantages,
            action_mask=experience.action_mask,
        )

        if self.args.use_kl_loss:
            if self.initial_model is not None:
                kl = compute_approx_kl(
                    action_log_probs,
                    base_action_log_probs,
                    experience.action_mask,
                    use_kl_estimator_k3 = self.args.use_kl_estimator_k3,
                )
            else:
                kl = torch.zeros_like(action_log_probs, dtype=action_log_probs.dtype, device = action_log_probs.device)

            if not self.args.packing_samples:
                kl_mean = masked_mean(kl, experience.action_mask, dim=-1)
            else:
                # convert tensor into list of tensors so that it's easier to manipulate
                # within dataset.

                kl = unpacking_samples(kl, num_actions)
                kl_mean = torch.tensor([each_kl.mean() for each_kl in kl], device = action_log_probs.device)

            kl_loss = kl_mean.mean()
            experience.info["kl"] = kl_loss.item()
        else:
            kl_loss = 0

        # mixtral
        if self.aux_loss:
            aux_loss = output.aux_loss
        else:
            aux_loss = 0
        loss = actor_loss + aux_loss * self.args.aux_loss_coef + kl_loss * self.kl_ctl.value
        self.strategy.backward(loss, self.actor, self.actor_optim)

        # ptx loss
        if self.pretrain_dataloader is not None:
            data = next(self.pretrain_dataloader)
            inputs = data[1].squeeze(1).to(torch.cuda.current_device())
            attention_mask = data[2].squeeze(1).to(torch.cuda.current_device())
            label = torch.where(
                attention_mask.bool(),
                inputs,
                self.ptx_loss_fn.IGNORE_INDEX,
            )

            output = self.actor(inputs, attention_mask=attention_mask, return_output=True)
            ptx_log_probs = output["logits"]

            # loss function
            ptx_loss = self.ptx_loss_fn(ptx_log_probs, label)
            # mixtral
            if self.aux_loss:
                aux_loss = output.aux_loss
            else:
                aux_loss = 0
            loss = ptx_loss + aux_loss * self.args.aux_loss_coef
            self.strategy.backward(self.ptx_coef * loss, self.actor, self.actor_optim)

        self.strategy.optimizer_step(self.actor_optim, self.actor, self.actor_scheduler, name="actor")
        if self.ema_model:
            self.strategy.moving_average(self.actor, self.ema_model, self.ema_beta, "cuda")

        # status
        status = {"policy_loss": actor_loss.item(), "actor_lr": self.actor_scheduler.get_last_lr()[0]}
        if self.pretrain_dataloader is not None:
            status["ptx_loss"] = ptx_loss.item()
        for k, v in experience.info.items():
            if k == "kl":
                status[k] = (
                    (v * experience.info["response_length"]).sum() / experience.info["response_length"].sum()
                ).item()
            else:
                status[k] = v.mean().item()
        return status

    def training_step_critic(self, experience: Experience) -> Dict[str, float]:
        self.critic.train()

        # TODO: this is a bad indicator to say that data is packed...
        if isinstance(experience.sequences, list):
            sequences = torch.cat(experience.sequences, dim=0).unsqueeze(0)
            old_values = torch.cat(experience.values, dim=0).unsqueeze(0)
            returns = torch.cat(experience.returns, dim=0).unsqueeze(0)
            num_actions = [v.numel() for v in experience.advantages]
            packed_seq_lens = [s.numel() for s in experience.sequences]
            attention_mask = torch.cat(
                [torch.full_like(s, i + 1) for i, s in enumerate(experience.sequences)], dim=0
            ).unsqueeze(0)
<<<<<<< HEAD
            visual_inputs = experience.visual_inputs
=======
            # pad seq makes the sequence len a multiple of ring_attention_size.
>>>>>>> 7bcd6607
            if self.strategy.ring_attn_group is not None:
                sequences, attention_mask, num_actions, packed_seq_lens = pad_sequences(
                    sequences, 
                    attention_mask, 
                    num_actions, 
                    packed_seq_lens, 
                    self.strategy.ring_attn_group
                )

        else:
            sequences = experience.sequences
            old_values = experience.values
            returns = experience.returns
            num_actions = experience.action_mask.size(1)
            packed_seq_lens = None
            attention_mask = experience.attention_mask
            visual_inputs = experience.visual_inputs

        # critic loss
        values, output = self.critic(
            sequences,
            num_actions=num_actions,
            attention_mask=attention_mask,
            return_output=True,
            ring_attn_group=self.strategy.ring_attn_group,
            packed_seq_lens=packed_seq_lens,
            visual_inputs=visual_inputs,
        )
        # unpad sequence ensures that pad tokens do not contribute to the loss calculation
        if self.strategy.ring_attn_group is not None:
            sequences, attention_mask, num_actions, packed_seq_lens, _, values, _ = unpad_sequences(
                sequences=sequences, 
                attention_mask=attention_mask, 
                num_actions=num_actions, 
                packed_seq_lens=packed_seq_lens, 
                values=values,
                ring_attn_group=self.strategy.ring_attn_group
            )

        # loss function
        critic_loss = self.critic_loss_fn(
            values,
            old_values,
            returns,
            action_mask=experience.action_mask,
        )
        # mixtral
        if self.aux_loss:
            aux_loss = output.aux_loss
        else:
            aux_loss = 0
        loss = critic_loss + aux_loss * self.args.aux_loss_coef
        self.strategy.backward(loss, self.critic, self.critic_optim)
        self.strategy.optimizer_step(self.critic_optim, self.critic, self.critic_scheduler, name="critic")

        # status
        status = {
            "critic_loss": critic_loss.item(),
            "values": masked_mean(values, experience.action_mask).item(),
            "critic_lr": self.critic_scheduler.get_last_lr()[0],
        }
        return status

    def save_logs_and_checkpoints(self, args, global_step, step_bar, logs_dict={}, client_states={}):
        if global_step % args.logging_steps == 0:
            # wandb
            response_length_list = self.experience_maker.response_length_list
            response_length_list = self.strategy.all_gather(response_length_list).tolist()
            assert len(response_length_list) > 0
            if self._wandb is not None and self.strategy.is_rank_0():
                logs = {
                    "train/%s" % k: v
                    for k, v in {
                        **logs_dict,
                        "global_step": global_step,
                    }.items()
                }
                if self.experience_maker.perf_stats is not None:
                    logs.update({f"perf/experience_maker/{k}": v for k, v in self.experience_maker.perf_stats.items()})
                from wandb import Histogram
                response_length_list = Histogram(response_length_list)
                logs["response_length_dist"] = response_length_list
                self._wandb.log(logs)
            # TensorBoard
            elif self._tensorboard is not None and self.strategy.is_rank_0():
                for k, v in logs_dict.items():
                    self._tensorboard.add_scalar(f"train/{k}", v, global_step)
                if self.experience_maker.perf_stats is not None:
                    for k, v in self.experience_maker.perf_stats.items():
                        self._tensorboard.add_scalar(f"perf/experience_maker/{k}", v, global_step)

        # TODO: Add evaluation mechanism for PPO
        if global_step % args.eval_steps == 0:
            # self.evaluate(self.eval_dataloader, global_step)
            pass
        # save ckpt
        # TODO: save best model on dev, use loss/perplexity/others on whole dev dataset as metric
        if global_step % args.save_steps == 0:
            tag = f"global_step{global_step}"
            self._save_checkpoint(args, tag, client_states)

    def _save_checkpoint(self, args, tag, client_states):
        if not self.disable_ds_ckpt:
            self.strategy.save_ckpt(
                self.actor.model,
                os.path.join(args.ckpt_path, "_actor"),
                tag,
                args.max_ckpt_num,
                args.max_ckpt_mem,
                client_states,
            )
            if self.critic is not None:
                self.strategy.save_ckpt(
                    self.critic, os.path.join(args.ckpt_path, "_critic"), tag, args.max_ckpt_num, args.max_ckpt_mem
                )

        if self.save_hf_ckpt:
            save_path = os.path.join(args.ckpt_path, f"{tag}_hf")
            self.strategy.save_model(self.actor, self.processor or self.tokenizer, save_path)<|MERGE_RESOLUTION|>--- conflicted
+++ resolved
@@ -359,11 +359,8 @@
             attention_mask = torch.cat(
                 [torch.full_like(s, i + 1) for i, s in enumerate(experience.sequences)], dim=0
             ).unsqueeze(0)
-<<<<<<< HEAD
             visual_inputs = experience.visual_inputs
-=======
             # pad seq makes the sequence a multiple of ring_attention_size.
->>>>>>> 7bcd6607
             if self.strategy.ring_attn_group is not None:
                 sequences, attention_mask, num_actions, packed_seq_lens = pad_sequences(
                     sequences, 
@@ -502,11 +499,8 @@
             attention_mask = torch.cat(
                 [torch.full_like(s, i + 1) for i, s in enumerate(experience.sequences)], dim=0
             ).unsqueeze(0)
-<<<<<<< HEAD
             visual_inputs = experience.visual_inputs
-=======
             # pad seq makes the sequence len a multiple of ring_attention_size.
->>>>>>> 7bcd6607
             if self.strategy.ring_attn_group is not None:
                 sequences, attention_mask, num_actions, packed_seq_lens = pad_sequences(
                     sequences, 
