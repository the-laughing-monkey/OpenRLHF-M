import os
import os.path
from abc import ABC
from typing import Any, Callable, Dict, List, Optional

import torch
import torch.nn as nn
from torch.optim import Optimizer
from torch.utils.data import DataLoader
from tqdm import tqdm

from openrlhf.models import Actor, GPTLMLoss, PolicyLoss, ValueLoss
from openrlhf.models.utils import masked_mean, unpacking_samples, compute_approx_kl
from openrlhf.utils.distributed_sampler import DistributedSampler

from .ppo_utils import AdaptiveKLController, Experience, FixedKLController, NaiveExperienceMaker, NaiveReplayBuffer, DATA_PROCESSOR_MAP


class PPOTrainer(ABC):
    """
    Trainer for Proximal Policy Optimization (PPO) algorithm.

    Args:
        strategy (Strategy): The training strategy to use.
        actor (Actor): The actor model in the PPO algorithm.
        critic (nn.Module): The critic model in the PPO algorithm.
        reward_model (nn.Module): The reward model for calculating rewards in the RLHF setup.
        initial_model (Actor): The initial model for reference logits to limit actor updates in RLHF.
        ema_model (Actor): The exponential moving average model for stable training.
        actor_optim (Optimizer): The optimizer for the actor model.
        critic_optim (Optimizer): The optimizer for the critic model.
        actor_scheduler (Scheduler): The learning rate scheduler for the actor.
        critic_scheduler (Scheduler): The learning rate scheduler for the critic.
        ema_beta (float, defaults to 0.992): EMA decay rate for model stability.
        init_kl_coef (float, defaults to 0.001): Initial coefficient for KL divergence.
        kl_target (float, optional): Target value for KL divergence.
        kl_horizon (int, defaults to 10000): Horizon for KL annealing.
        ptx_coef (float, defaults to 0): Coefficient for supervised loss from pre-trained data.
        micro_train_batch_size (int, defaults to 8): Micro-batch size for actor training.
        buffer_limit (int, defaults to 0): Maximum size of the replay buffer.
        buffer_cpu_offload (bool, defaults to True): If True, offloads replay buffer to CPU.
        eps_clip (float, defaults to 0.2): Clipping coefficient for policy loss.
        value_clip (float, defaults to 0.2): Clipping coefficient for value function loss.
        micro_rollout_batch_size (int, defaults to 8): Micro-batch size for generating rollouts.
        gradient_checkpointing (bool, defaults to False): If True, enables gradient checkpointing.
        max_epochs (int, defaults to 1): Number of epochs to train.
        max_norm (float, defaults to 1.0): Maximum gradient norm for gradient clipping.
        tokenizer (Callable, optional): Tokenizer for input data.
        prompt_max_len (int, defaults to 128): Maximum length for prompts.
        dataloader_pin_memory (bool, defaults to True): If True, pins memory in the data loader.
        remote_rm_url (str, optional): URL for remote reward model API.
        reward_fn (Callable, optional): Custom reward function for computing rewards.
        save_hf_ckpt (bool): Whether to save huggingface-format model weight.
        disable_ds_ckpt (bool): Whether not to save deepspeed-format model weight. (Deepspeed model weight is used for training recovery)
        **generate_kwargs: Additional arguments for model generation.
    """

    def __init__(
        self,
        strategy,
        actor: Actor,
        critic: nn.Module,
        reward_model: nn.Module,
        initial_model: Actor,
        ema_model: Actor,
        actor_optim: Optimizer,
        critic_optim: Optimizer,
        actor_scheduler,
        critic_scheduler,
        ema_beta: float = 0.992,
        init_kl_coef: float = 0.001,
        kl_target: float = None,
        kl_horizon: int = 10000,
        ptx_coef: float = 0,
        micro_train_batch_size: int = 8,
        buffer_limit: int = 0,
        buffer_cpu_offload: bool = True,
        eps_clip: float = 0.2,
        value_clip: float = 0.2,
        micro_rollout_batch_size: int = 8,
        gradient_checkpointing: bool = False,
        max_epochs: int = 1,
        max_norm: float = 1.0,
        processor: Optional[Callable[[Any], Dict]] = None,
        tokenizer: Optional[Callable[[Any], Dict]] = None,
        prompt_max_len: int = 128,
        dataloader_pin_memory: bool = True,
        remote_rm_url: str = None,
        reward_fn: Callable[[List[torch.Tensor]], torch.Tensor] = None,
        save_hf_ckpt: bool = False,
        disable_ds_ckpt: bool = False,
        **generate_kwargs,
    ) -> None:
        assert (
            not isinstance(reward_model, List) or len(reward_model) == 1 or reward_fn is not None
        ), "reward_fn must be specified if using multiple reward models"

        super().__init__()
        self.strategy = strategy
        self.args = strategy.args
        self.save_hf_ckpt = save_hf_ckpt
        self.disable_ds_ckpt = disable_ds_ckpt
        self.micro_rollout_batch_size = micro_rollout_batch_size
        self.max_epochs = max_epochs
        self.tokenizer = tokenizer
        self.processor = processor
        self.data_processor = None
        # for vlm critic model, not provice processor.
        if self.args.train_vlm and processor is not None:
            self.data_processor = DATA_PROCESSOR_MAP[type(processor)](processor)
            self.tokenizer = self.data_processor.tokenizer

        self.generate_kwargs = generate_kwargs
        self.dataloader_pin_memory = dataloader_pin_memory
        self.max_norm = max_norm
        self.ptx_coef = ptx_coef
        self.micro_train_batch_size = micro_train_batch_size
        self.kl_target = kl_target
        self.prompt_max_len = prompt_max_len
        self.ema_beta = ema_beta
        self.gradient_checkpointing = gradient_checkpointing
        self.reward_fn = reward_fn

        self.actor = actor
        self.critic = critic
        self.reward_model = reward_model
        self.remote_rm_url = remote_rm_url
        self.initial_model = initial_model
        self.ema_model = ema_model
        self.actor_optim = actor_optim
        self.critic_optim = critic_optim
        self.actor_scheduler = actor_scheduler
        self.critic_scheduler = critic_scheduler

        self.actor_loss_fn = PolicyLoss(eps_clip)
        self.critic_loss_fn = ValueLoss(value_clip)
        self.ptx_loss_fn = GPTLMLoss()

        self.freezing_actor_steps = getattr(self.args, "freezing_actor_steps", -1)

        # Mixtral 8x7b
        self.aux_loss = self.args.aux_loss_coef > 1e-8

        if self.kl_target:
            self.kl_ctl = AdaptiveKLController(init_kl_coef, kl_target, kl_horizon)
        else:
            self.kl_ctl = FixedKLController(init_kl_coef)

        self.experience_maker = NaiveExperienceMaker(
            actor,
            critic,
            reward_model,
            initial_model,
            tokenizer,
            self.data_processor,
            prompt_max_len,
            self.kl_ctl,
            strategy,
            remote_rm_url,
            reward_fn,
        )
        packing_samples = getattr(self.args, "packing_samples", False)
        self.replay_buffer = NaiveReplayBuffer(
            micro_train_batch_size, self.data_processor, buffer_limit, buffer_cpu_offload, packing_samples,
            drop_maxlen=self.args.drop_maxlen, 
            maxlen=self.args.generate_max_len + prompt_max_len,
        )

        # wandb/tensorboard setting
        self._wandb = None
        self._tensorboard = None
        if self.strategy.args.use_wandb and self.strategy.is_rank_0():
            import wandb

            self._wandb = wandb
            if not wandb.api.api_key:
                wandb.login(key=strategy.args.use_wandb)
            wandb.init(
                entity=strategy.args.wandb_org,
                project=strategy.args.wandb_project,
                group=strategy.args.wandb_group,
                name=strategy.args.wandb_run_name,
                config=strategy.args.__dict__,
                reinit=True,
            )

            wandb.define_metric("train/global_step")
            wandb.define_metric("train/*", step_metric="train/global_step", step_sync=True)
            wandb.define_metric("eval/epoch")
            wandb.define_metric("eval/*", step_metric="eval/epoch", step_sync=True)

        # Initialize TensorBoard writer if wandb is not available
        if self.strategy.args.use_tensorboard and self._wandb is None and self.strategy.is_rank_0():
            from torch.utils.tensorboard import SummaryWriter

            os.makedirs(self.strategy.args.use_tensorboard, exist_ok=True)
            log_dir = os.path.join(self.strategy.args.use_tensorboard, strategy.args.wandb_run_name)
            self._tensorboard = SummaryWriter(log_dir=log_dir)

    def fit(
        self,
        args,
        prompts_dataloader,
        pretrain_dataloader,
        consumed_samples=0,
        num_update_steps_per_episodes=1,
    ) -> None:
        num_rollouts_per_episodes = (
            num_update_steps_per_episodes
            * args.train_batch_size
            // args.max_epochs
            // args.rollout_batch_size
            // args.n_samples_per_prompt
        )

        # get eval and save steps
        if args.eval_steps == -1:
            args.eval_steps = num_rollouts_per_episodes  # Evaluate once per epoch
        if args.save_steps == -1:
            args.save_steps = float("inf")  # do not save ckpt

        self.prompts_dataloader = prompts_dataloader
        self.pretrain_dataloader = pretrain_dataloader

        # Restore step and start_epoch
        steps = consumed_samples // args.rollout_batch_size + 1
        start_episode = consumed_samples // args.rollout_batch_size // num_rollouts_per_episodes
        consumed_samples = consumed_samples % (num_rollouts_per_episodes * args.rollout_batch_size)

        for episode in range(start_episode, args.num_episodes):
            if isinstance(self.prompts_dataloader.sampler, DistributedSampler):
                self.prompts_dataloader.sampler.set_epoch(
                    episode, consumed_samples=0 if episode > start_episode else consumed_samples
                )
            pbar = tqdm(
                range(self.prompts_dataloader.__len__()),
                desc=f"Episode [{episode + 1}/{args.num_episodes}]",
                disable=not self.strategy.is_rank_0(),
            )

            for rand_prompts, labels in self.prompts_dataloader:
                for i, experience in enumerate(
                    self.experience_maker.make_experience_list(rand_prompts, labels, **self.generate_kwargs)
                ):
                    if i == 0:
                        output = self.tokenizer.batch_decode(
                            experience.sequences[0].unsqueeze(0), skip_special_tokens=True
                        )
                        self.strategy.print(output)
                    self.replay_buffer.append(experience)

                if self.args.advantage_estimator != "group_norm":
                    self.replay_buffer.normalize("advantages", self.strategy)
                status = self.ppo_train(steps)
                self.replay_buffer.clear()

                if "kl" in status:
                    self.kl_ctl.update(status["kl"], args.rollout_batch_size * args.n_samples_per_prompt)
                pbar.set_postfix(status)

                # logs/checkpoints
                client_states = {"consumed_samples": steps * args.rollout_batch_size}
                self.save_logs_and_checkpoints(args, steps, pbar, status, client_states)

                pbar.update()
                steps = steps + 1

        if self._wandb is not None and self.strategy.is_rank_0():
            self._wandb.finish()
        if self._tensorboard is not None and self.strategy.is_rank_0():
            self._tensorboard.close()

    def ppo_train(self, global_steps=0):
        torch.cuda.empty_cache()
        # replay buffer may be empty at first, we should rebuild at each training
        dataloader = DataLoader(
            self.replay_buffer,
            batch_size=self.replay_buffer.sample_batch_size,
            shuffle=True,
            drop_last=True,
            pin_memory=self.dataloader_pin_memory,
            collate_fn=self.replay_buffer.collate_fn,
        )
        device = torch.cuda.current_device()

        status_list = []
        status_mean = {}
        for epoch in range(self.max_epochs):
            pbar = tqdm(
                dataloader,
                desc=f"Train epoch [{epoch + 1}/{self.max_epochs}]",
                disable=not self.strategy.is_rank_0(),
            )
            for experience in pbar:
                experience.to_device(device)
                status = self.training_step(experience, global_steps)

                # for DP
                # weighted mean for kl
                if "kl" in status:
                    status["kl"] *= status["response_length"]
                    status = self.strategy.all_reduce(status)
                    status["kl"] /= status["response_length"]

                short_status = {}

                if "policy_loss" in status:
                    short_status = {
                        "pg": status["policy_loss"],
                        "rm": status["reward"],
                        "ret": status["return"],
                        "glen": status["response_length"],
                        "tlen": status["total_length"],
                        "kl": status["kl"],
                        "act_lr": status["actor_lr"],
                    }

                if "critic_loss" in status:
                    short_status["cri"] = status["critic_loss"]
                    short_status["vals"] = status["values"]
                    short_status["cri_lr"] = status["critic_lr"]

                if "ptx_loss" in status:
                    short_status["ptx"] = status["ptx_loss"]

                status_list.append(status)
                pbar.set_postfix(short_status)

        if status_list:
            status_mean = status_list[0]
            for m in status_list[1:]:
                for k, v in m.items():
                    status_mean[k] += v
            for k in status_mean.keys():
                status_mean[k] /= len(status_list)
        torch.cuda.empty_cache()
        return status_mean

    def training_step(self, experience: Experience, global_steps) -> Dict[str, float]:
        status = {}
        if global_steps > self.freezing_actor_steps:
            status = self.training_step_actor(experience)
        if self.critic is not None:
            status.update(self.training_step_critic(experience))
        return status

    def training_step_actor(self, experience: Experience) -> Dict[str, float]:
        self.actor.train()

        # TODO: this is a bad indicator to say that data is packed...
        if isinstance(experience.sequences, list):
            sequences = torch.cat(experience.sequences, dim=0).unsqueeze(0)
            old_action_log_probs = torch.cat(experience.action_log_probs, dim=0).unsqueeze(0)
            advantages = torch.cat(experience.advantages, dim=0).unsqueeze(0)
            num_actions = [v.numel() for v in experience.advantages]
            packed_seq_lens = [s.numel() for s in experience.sequences]
            attention_mask = torch.cat(
                [torch.full_like(s, i + 1) for i, s in enumerate(experience.sequences)], dim=0
            ).unsqueeze(0)
<<<<<<< HEAD
            visual_inputs = experience.visual_inputs
=======
            if self.args.use_kl_loss and experience.base_action_log_probs is not None:
                base_action_log_probs = torch.cat(experience.base_action_log_probs, dim=0).unsqueeze(0)
>>>>>>> 27342230
        else:
            sequences = experience.sequences
            old_action_log_probs = experience.action_log_probs
            advantages = experience.advantages
            num_actions = experience.action_mask.size(1)
            packed_seq_lens = None
            attention_mask = experience.attention_mask
<<<<<<< HEAD
            visual_inputs = experience.visual_inputs
=======
            if self.args.use_kl_loss and experience.base_action_log_probs is not None:
                base_action_log_probs = experience.base_action_log_probs
>>>>>>> 27342230

        # actor loss
        action_log_probs, output = self.actor(
            sequences,
            num_actions,
            attention_mask=attention_mask,
            return_output=True,
            packed_seq_lens=packed_seq_lens,
            visual_inputs=visual_inputs
        )

        # loss function
        actor_loss = self.actor_loss_fn(
            action_log_probs,
            old_action_log_probs,
            advantages,
            action_mask=experience.action_mask,
        )

        if self.args.use_kl_loss:
            if self.initial_model is not None:
                kl = compute_approx_kl(
                    action_log_probs,
                    base_action_log_probs,
                    experience.action_mask,
                    use_kl_estimator_k3 = self.args.use_kl_estimator_k3,
                )
            else:
                kl = torch.zeros_like(action_log_probs, dtype=action_log_probs.dtype, device = action_log_probs.device)

            if not self.args.packing_samples:
                kl_mean = masked_mean(kl, experience.action_mask, dim=-1)
            else:
                # convert tensor into list of tensors so that it's easier to manipulate
                # within dataset.

                kl = unpacking_samples(kl, num_actions)
                kl_mean = torch.tensor([each_kl.mean() for each_kl in kl], device = action_log_probs.device)

            kl_loss = kl_mean.mean()
            experience.info["kl"] = kl_loss.item()
        else:
            kl_loss = 0

        # mixtral
        if self.aux_loss:
            aux_loss = output.aux_loss
        else:
            aux_loss = 0
        loss = actor_loss + aux_loss * self.args.aux_loss_coef + kl_loss * self.kl_ctl.value
        self.strategy.backward(loss, self.actor, self.actor_optim)

        # ptx loss
        if self.pretrain_dataloader is not None:
            data = next(self.pretrain_dataloader)
            inputs = data[1].squeeze(1).to(torch.cuda.current_device())
            attention_mask = data[2].squeeze(1).to(torch.cuda.current_device())
            label = torch.where(
                attention_mask.bool(),
                inputs,
                self.ptx_loss_fn.IGNORE_INDEX,
            )

            output = self.actor(inputs, attention_mask=attention_mask, return_output=True)
            ptx_log_probs = output["logits"]

            # loss function
            ptx_loss = self.ptx_loss_fn(ptx_log_probs, label)
            # mixtral
            if self.aux_loss:
                aux_loss = output.aux_loss
            else:
                aux_loss = 0
            loss = ptx_loss + aux_loss * self.args.aux_loss_coef
            self.strategy.backward(self.ptx_coef * loss, self.actor, self.actor_optim)

        self.strategy.optimizer_step(self.actor_optim, self.actor, self.actor_scheduler, name="actor")
        if self.ema_model:
            self.strategy.moving_average(self.actor, self.ema_model, self.ema_beta, "cuda")

        # status
        status = {"policy_loss": actor_loss.item(), "actor_lr": self.actor_scheduler.get_last_lr()[0]}
        if self.pretrain_dataloader is not None:
            status["ptx_loss"] = ptx_loss.item()
        for k, v in experience.info.items():
            if k == "kl":
                status[k] = (
                    (v * experience.info["response_length"]).sum() / experience.info["response_length"].sum()
                ).item()
            else:
                status[k] = v.mean().item()
        return status

    def training_step_critic(self, experience: Experience) -> Dict[str, float]:
        self.critic.train()

        # TODO: this is a bad indicator to say that data is packed...
        if isinstance(experience.sequences, list):
            sequences = torch.cat(experience.sequences, dim=0).unsqueeze(0)
            old_values = torch.cat(experience.values, dim=0).unsqueeze(0)
            returns = torch.cat(experience.returns, dim=0).unsqueeze(0)
            num_actions = [v.numel() for v in experience.advantages]
            packed_seq_lens = [s.numel() for s in experience.sequences]
            attention_mask = torch.cat(
                [torch.full_like(s, i + 1) for i, s in enumerate(experience.sequences)], dim=0
            ).unsqueeze(0)
            visual_inputs = experience.visual_inputs
        else:
            sequences = experience.sequences
            old_values = experience.values
            returns = experience.returns
            num_actions = experience.action_mask.size(1)
            packed_seq_lens = None
            attention_mask = experience.attention_mask
            visual_inputs = experience.visual_inputs

        # critic loss
        values, output = self.critic(
            sequences,
            num_actions=num_actions,
            attention_mask=attention_mask,
            return_output=True,
            packed_seq_lens=packed_seq_lens,
            visual_inputs=visual_inputs,
        )
        # loss function
        critic_loss = self.critic_loss_fn(
            values,
            old_values,
            returns,
            action_mask=experience.action_mask,
        )
        # mixtral
        if self.aux_loss:
            aux_loss = output.aux_loss
        else:
            aux_loss = 0
        loss = critic_loss + aux_loss * self.args.aux_loss_coef
        self.strategy.backward(loss, self.critic, self.critic_optim)
        self.strategy.optimizer_step(self.critic_optim, self.critic, self.critic_scheduler, name="critic")

        # status
        status = {
            "critic_loss": critic_loss.item(),
            "values": masked_mean(values, experience.action_mask).item(),
            "critic_lr": self.critic_scheduler.get_last_lr()[0],
        }
        return status

    def save_logs_and_checkpoints(self, args, global_step, step_bar, logs_dict={}, client_states={}):
        if global_step % args.logging_steps == 0:
            # wandb
            response_length_list = self.experience_maker.response_length_list
            response_length_list = self.strategy.all_gather(response_length_list).tolist()
            assert len(response_length_list) > 0
            if self._wandb is not None and self.strategy.is_rank_0():
                logs = {
                    "train/%s" % k: v
                    for k, v in {
                        **logs_dict,
                        "global_step": global_step,
                    }.items()
                }
                if self.experience_maker.perf_stats is not None:
                    logs.update({f"perf/experience_maker/{k}": v for k, v in self.experience_maker.perf_stats.items()})
                from wandb import Histogram
                response_length_list = Histogram(response_length_list)
                logs["response_length_dist"] = response_length_list
                self._wandb.log(logs)
            # TensorBoard
            elif self._tensorboard is not None and self.strategy.is_rank_0():
                for k, v in logs_dict.items():
                    self._tensorboard.add_scalar(f"train/{k}", v, global_step)
                if self.experience_maker.perf_stats is not None:
                    for k, v in self.experience_maker.perf_stats.items():
                        self._tensorboard.add_scalar(f"perf/experience_maker/{k}", v, global_step)

        # TODO: Add evaluation mechanism for PPO
        if global_step % args.eval_steps == 0:
            # self.evaluate(self.eval_dataloader, global_step)
            pass
        # save ckpt
        # TODO: save best model on dev, use loss/perplexity/others on whole dev dataset as metric
        if global_step % args.save_steps == 0:
            tag = f"global_step{global_step}"
            self._save_checkpoint(args, tag, client_states)

    def _save_checkpoint(self, args, tag, client_states):
        if not self.disable_ds_ckpt:
            self.strategy.save_ckpt(
                self.actor.model,
                os.path.join(args.ckpt_path, "_actor"),
                tag,
                args.max_ckpt_num,
                args.max_ckpt_mem,
                client_states,
            )
            if self.critic is not None:
                self.strategy.save_ckpt(
                    self.critic, os.path.join(args.ckpt_path, "_critic"), tag, args.max_ckpt_num, args.max_ckpt_mem
                )

        if self.save_hf_ckpt:
            save_path = os.path.join(args.ckpt_path, f"{tag}_hf")
            self.strategy.save_model(self.actor, self.processor or self.tokenizer, save_path)<|MERGE_RESOLUTION|>--- conflicted
+++ resolved
@@ -357,12 +357,9 @@
             attention_mask = torch.cat(
                 [torch.full_like(s, i + 1) for i, s in enumerate(experience.sequences)], dim=0
             ).unsqueeze(0)
-<<<<<<< HEAD
             visual_inputs = experience.visual_inputs
-=======
             if self.args.use_kl_loss and experience.base_action_log_probs is not None:
                 base_action_log_probs = torch.cat(experience.base_action_log_probs, dim=0).unsqueeze(0)
->>>>>>> 27342230
         else:
             sequences = experience.sequences
             old_action_log_probs = experience.action_log_probs
@@ -370,12 +367,9 @@
             num_actions = experience.action_mask.size(1)
             packed_seq_lens = None
             attention_mask = experience.attention_mask
-<<<<<<< HEAD
             visual_inputs = experience.visual_inputs
-=======
             if self.args.use_kl_loss and experience.base_action_log_probs is not None:
                 base_action_log_probs = experience.base_action_log_probs
->>>>>>> 27342230
 
         # actor loss
         action_log_probs, output = self.actor(
