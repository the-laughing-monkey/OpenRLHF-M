import os
import time
from abc import ABC
from copy import deepcopy
from dataclasses import dataclass, field
from typing import List, Optional, Tuple, Union, Dict

import ray
import torch
import torch.nn as nn
from tqdm import tqdm

from openrlhf.models.actor import Actor
from openrlhf.models.utils import compute_approx_kl, compute_reward, masked_mean, unpacking_samples
from openrlhf.utils.logging_utils import init_logger
from openrlhf.utils.remote_rm_utils import remote_rm_fn, remote_rm_fn_ray

logger = init_logger(__name__)


def to(tensor: Union[torch.Tensor, list[torch.Tensor]], device):
    if isinstance(tensor, list):
        return [to(t, device) for t in tensor]
    return tensor.to(device) if isinstance(tensor, torch.Tensor) else tensor


def pin_memory(tensor: Union[torch.Tensor, list[torch.Tensor]]):
    if isinstance(tensor, list):
        return [pin_memory(t) for t in tensor]
    return tensor.pin_memory() if isinstance(tensor, torch.Tensor) else tensor


@dataclass
class Experience:
    """Experience is a batch of data.
    These data should have the the sequence length and number of actions.
    Left padding for sequences is applied.

    Shapes of each tensor:
    sequences: (B, S)
    action_log_probs: (B, A)
    base_action_log_probs: (B, A)
    values: (B, A)
    returns: (B, A)
    advantages: (B, A)
    attention_mask: (B, S)
    action_mask: (B, A)
    kl: (B, A)

    "A" is the number of actions.
    """

    sequences: torch.Tensor
    action_log_probs: torch.Tensor
    base_action_log_probs: torch.Tensor
    values: torch.Tensor
    returns: Optional[torch.Tensor]
    advantages: Optional[torch.Tensor]
    attention_mask: Optional[torch.LongTensor]
    action_mask: Optional[torch.BoolTensor]
    info: Optional[dict]
    kl: Optional[torch.Tensor] = None
    visual_inputs: Optional[dict] = field(default_factory=dict)

    @torch.no_grad()
    def to_device(self, device: torch.device):
        self.sequences = to(self.sequences, device)
        self.action_log_probs = to(self.action_log_probs, device)
        self.base_action_log_probs = to(self.base_action_log_probs, device)
        self.returns = to(self.returns, device)
        self.advantages = to(self.advantages, device)
        self.values = to(self.values, device)
        self.attention_mask = to(self.attention_mask, device)
        self.action_mask = to(self.action_mask, device)
        self.kl = to(self.kl, device)
        self.info = {key: to(value, device) for key, value in self.info.items()}
        if self.visual_inputs is not None:
            self.visual_inputs = {key: to(value, device) for key, value in self.visual_inputs.items()}
        return self

    def pin_memory(self):
        self.sequences = pin_memory(self.sequences)
        self.action_log_probs = pin_memory(self.action_log_probs)
        self.base_action_log_probs = pin_memory(self.base_action_log_probs)
        self.returns = pin_memory(self.returns)
        self.advantages = pin_memory(self.advantages)
        self.values = pin_memory(self.values)
        self.attention_mask = pin_memory(self.attention_mask)
        self.action_mask = pin_memory(self.action_mask)
        self.kl = pin_memory(self.kl)
        self.info = {key: pin_memory(value) for key, value in self.info.items()}
        if self.visual_inputs is not None:
            self.visual_inputs = {key: pin_memory(value) for key, value in self.visual_inputs.items()}
        return self


@dataclass
class Samples:
    """Samples is a batch of data.
    There can be 2 formats to store the samples, batched or packed.
    The batched format means padding is applied to the sequences, while the packed format
    will concatenate the prompt and response without padding.

    Shapes of each tensor, when 2 shapes are shown, the first one is for batched format
        and the second one is for packed format:
    sequences: (B, S) or (1, total_length), the tokens of both prompt and response.
    attention_mask: (B, S) or (1, total_length), the attention mask for sequences.
    action_mask: (B, A) or None, the action (response) mask to show which part of the
        sequence is the response. When the samples are packed, this is None.
    num_actions: int or (B,), the number of actions (tokens) in the response.
        When the samples are not packed, we will use action_mask, so this is an int to
        show the size of action_mask. Otherwise, this is a tensor to show the number of
        actions for each sample.
    packed_seq_lens: None or (B,), the length of each sample in the packed samples.
    response_length: (B,), the number of tokens in the response.
    total_length: (B,), the total number of tokens in the sequences.
    prompts: the prompts used to generate responses
    visual_inputs: the visual input for vlm training
    """

    sequences: torch.Tensor
    attention_mask: Optional[torch.LongTensor]
    action_mask: Optional[torch.BoolTensor]
    num_actions: Union[int, torch.Tensor]
    packed_seq_lens: Optional[torch.Tensor]
    response_length: torch.Tensor
    total_length: torch.Tensor
    prompts: list[str]
<<<<<<< HEAD
    visual_inputs: Optional[Dict]
=======
    labels: list[str]
>>>>>>> 27342230


class NaiveExperienceMaker(ABC):
    """
    Naive experience maker.
    """

    def __init__(
        self,
        actor: Actor,
        critic: nn.Module,
        reward_model: nn.Module,
        initial_model: Actor,
        tokenizer,
        data_processor,
        prompt_max_len: int,
        kl_controller,
        strategy=None,
        remote_rm_url: list[str] = None,
        reward_fn=None,
    ) -> None:
        super().__init__()
        self.actor = actor
        self.critic = critic
        self.reward_model = reward_model
        self.remote_rm_url = remote_rm_url
        self.initial_model = initial_model
        self.tokenizer = tokenizer
        self.data_processor = data_processor
        self.prompt_max_len = prompt_max_len
        self.kl_ctl = kl_controller
        self.strategy = strategy
        self.reward_fn = reward_fn
        self.perf_stats = None
        self.advantage_estimator = strategy.args.advantage_estimator

        # custom reward func for reinforced finetuning
        self.custom_reward_func = None
        self.response_length_list = []
        if remote_rm_url and remote_rm_url[0].endswith(".py"):
            print(f"Loading custom `reward_func(queries, prompts, labels)` from {remote_rm_url[0]}")
            import importlib.util

            spec = importlib.util.spec_from_file_location("reward_func", remote_rm_url[0])
            reward_module = importlib.util.module_from_spec(spec)
            spec.loader.exec_module(reward_module)
            self.custom_reward_func = reward_module.reward_func

    # tokenizer
    def tokenize_fn(self, texts, max_length, padding=True, device=None):
        if not padding:
            # when padding is False, return tokenized texts as list
            return self.tokenizer(
                texts,
                add_special_tokens=False,
                max_length=max_length,
                truncation=True,
            )
        batch = self.tokenizer(
            texts,
            return_tensors="pt",
            add_special_tokens=False,
            max_length=max_length,
            padding=True,
            truncation=True,
        )
        return {k: v.to(device) for k, v in batch.items()}

    @torch.no_grad()
    def make_experience_list(
        self, all_prompts: Union[str, List[str]], all_labels, **generate_kwargs
    ) -> List[Experience]:
        """
        Make a list of experience with the micro_rollout_batch_size.

        This method will first calculate the response sequences and rewards for the given prompts.
        Then, if we need certain processing for the rewards or do certain filtering, we can process the rollout as a whole.
        After that, we will calculate the advantages and returns for each experience.
        """
        args = self.strategy.args
        samples_list = self.generate_samples(all_prompts, all_labels, **generate_kwargs)
        torch.distributed.barrier()

        experiences = []
        for samples in tqdm(
            samples_list,
            desc="make_experience",
            disable=not self.strategy.is_rank_0(),
        ):
            experiences.append(self.make_experience(samples).to_device("cpu"))

        experiences, rewards = self.process_experiences(experiences)

        # calculate return and advantages
        for experience, reward in zip(experiences, rewards):
            experience = experience.to_device("cuda")
            reward = reward.to(device="cuda")
            num_actions = experience.info["num_actions"]
            reward = compute_reward(
                reward,
                self.kl_ctl.value,
                experience.kl,
                action_mask=experience.action_mask,
                num_actions=num_actions,
                reward_clip_range=args.reward_clip_range,
            )

            if self.advantage_estimator == "gae":
                experience.advantages, experience.returns = self.get_advantages_and_returns(
                    experience.values,
                    reward,
                    experience.action_mask,
                    generate_kwargs["gamma"],
                    generate_kwargs["lambd"],
                )
            elif self.advantage_estimator in ["reinforce", "rloo", "reinforce_baseline", "group_norm"]:
                experience.returns = self.get_cumulative_returns(
                    reward,
                    experience.action_mask,
                    generate_kwargs["gamma"],
                )
                experience.advantages = deepcopy(experience.returns)
            else:
                raise Exception(f"Unkown advantage_estimator {self.advantage_estimator}")

            # calculate the return info.
            if not getattr(self, "packing_samples", False):
                return_sums = reward.sum(dim=-1)
            else:
                return_sums = torch.tensor(
                    [each_reward.sum() for each_reward in reward], device=torch.cuda.current_device()
                )
            experience.info["return"] = return_sums
            # remove unnecessary info
            experience.kl = None
            del experience.info["num_actions"]
            experience.to_device("cpu")
        return experiences

    @torch.no_grad()
    def generate_samples(self, all_prompts: List[str], all_labels, **generate_kwargs) -> List[Samples]:
        """
        Generate samples and return in batches.
        """
        self.response_length_list = []
        assert not getattr(self, "packing_samples", False)
        args = self.strategy.args
        self.actor.eval()
        # sample multiple response
        all_prompts = sum([[prompt] * args.n_samples_per_prompt for prompt in all_prompts], [])
        all_labels = sum([[label] * args.n_samples_per_prompt for label in all_labels], [])
        samples_list = []
        for i in range(0, len(all_prompts), args.micro_rollout_batch_size):
            prompts = all_prompts[i : i + args.micro_rollout_batch_size]
<<<<<<< HEAD
            if self.data_processor is not None:
                inputs = self.data_processor(prompts, self.prompt_max_len, device="cuda")
                visual_inputs = {}
                for k,v in inputs.items():
                    if k not in ["input_ids", "attention_mask"]:
                        visual_inputs[k] = v
            else:
                inputs = self.tokenize_fn(prompts, self.prompt_max_len, device="cuda")
                visual_inputs = None

=======
            labels = all_labels[i : i + args.micro_rollout_batch_size]
            inputs = self.tokenize_fn(prompts, self.prompt_max_len, device="cuda")
>>>>>>> 27342230
            sequences, attention_mask, action_mask = self.actor.generate(**inputs, **generate_kwargs)
            self.response_length_list.extend(attention_mask.float().sum(dim=-1).tolist())
            samples = Samples(
                sequences=sequences,
                attention_mask=attention_mask,
                action_mask=action_mask,
                num_actions=action_mask.size(1),
                packed_seq_lens=None,
                response_length=action_mask.float().sum(dim=-1),
                total_length=attention_mask.float().sum(dim=-1),
                prompts=prompts,
<<<<<<< HEAD
                visual_inputs=visual_inputs,
=======
                labels=labels,
>>>>>>> 27342230
            )
            samples_list.append(samples)
        return samples_list

    @torch.no_grad()
    def make_experience(self, samples: Samples) -> Experience:
        """
        Turn samples into experience by calculating logprobs, values, rewards, and kl divergence.
        """
        self.actor.eval()
        if self.initial_model is not None:
            self.initial_model.eval()
        if self.reward_model is not None:
            self.reward_model.eval()
        if self.critic is not None:
            self.critic.eval()

        # extract values from samples
        sequences = samples.sequences
        attention_mask = samples.attention_mask
        action_mask = samples.action_mask
        num_actions = samples.num_actions
        visual_inputs = samples.visual_inputs

        # log probs
        action_log_probs = self.actor(sequences, num_actions, attention_mask, visual_inputs=visual_inputs)

        # init log probs
        if self.initial_model is not None:
            base_action_log_probs = self.initial_model(sequences, num_actions, attention_mask, visual_inputs=visual_inputs)
        else:
            base_action_log_probs = None

        # values
        if self.critic is not None:
            value = self.critic(sequences, num_actions, attention_mask, visual_inputs=visual_inputs)
        else:
            value = None

        # rewards
        if self.remote_rm_url is not None:
            # remote RM
            queries = self.tokenizer.batch_decode(sequences.cpu(), skip_special_tokens=False)
            if self.custom_reward_func:
                r = self.custom_reward_func(queries, samples.prompts, samples.labels).to(
                    device=action_log_probs.device
                )
            else:
                r = remote_rm_fn(
                    self.remote_rm_url, queries=queries, prompts=samples.prompts, labels=samples.labels
                ).to(device=action_log_probs.device)
        else:
            # local RM
            r = self.reward_model(sequences, attention_mask)

        if (self.initial_model is not None) and (not self.strategy.args.use_kl_loss):
            kl = compute_approx_kl(
                action_log_probs,
                base_action_log_probs,
                action_mask=action_mask,
                use_kl_estimator_k3=self.strategy.args.use_kl_estimator_k3,
            )
        else:
            kl = torch.zeros_like(action_log_probs, dtype=action_log_probs.dtype, device=action_log_probs.device)

        assert isinstance(r,dict)
        total_reward = r.pop("rewards")
        specific_rewards = r

        info = {
            "kl": masked_mean(kl, action_mask, dim=-1),
            "reward": total_reward,
            "response_length": samples.response_length,
            "total_length": samples.total_length,
            "num_actions": num_actions,
            **specific_rewards
        }
        # reset model state
        self.actor.train()
        if self.critic is not None:
            self.critic.train()

        return Experience(
            sequences,
            action_log_probs,
            base_action_log_probs,
            value,
            None,
            None,
            attention_mask,
            action_mask,
            info,
            kl,
            visual_inputs=visual_inputs
        )

    @torch.no_grad()
    def process_experiences(self, experiences: List[Experience]) -> Tuple[List[Experience], List[torch.Tensor]]:
        """
        Process experiences, this can be used to filter out some experiences or do some processing on the rewards.

        Output:
        - experiences: List of Experience
        - rewards: List of rewards
        """
        args = self.strategy.args
        # reward shaping for rloo and reinforce_baseline
        if args.advantage_estimator == "rloo":
            rewards = torch.cat([experience.info["reward"] for experience in experiences])
            rewards = rewards.reshape(-1, args.n_samples_per_prompt).to(device="cuda")
            baseline = (rewards.sum(-1, keepdim=True) - rewards) / (args.n_samples_per_prompt - 1)
            rewards = rewards - baseline
            rewards = rewards.flatten().to(device="cpu").chunk(len(experiences))
            return experiences, rewards
        elif args.advantage_estimator == "reinforce_baseline":
            # REINFORCE++-baseline removed the / std and K3 kl loss in GRPO.
            # `/ std` is not needed in RL variance reduction theory, and `k3 KL` has a larger variance than `k1 KL` under a categorical distribution.
            rewards = torch.cat([experience.info["reward"] for experience in experiences])
            rewards = rewards.reshape(-1, args.n_samples_per_prompt).to(device="cuda")
            rewards = rewards - rewards.mean(-1, keepdim=True)
            rewards = rewards.reshape(-1).to(device="cpu").chunk(len(experiences))
            return experiences, rewards
        elif args.advantage_estimator == "group_norm":
            rewards = torch.cat([experience.info["reward"] for experience in experiences])
            rewards = rewards.reshape(-1, args.n_samples_per_prompt).to(device="cuda")
            rewards = (rewards - rewards.mean(-1, keepdim=True)) / (rewards.std(-1, keepdim=True) + 1e-9)
            rewards = rewards.reshape(-1).to(device="cpu").chunk(len(experiences))
            return experiences, rewards
        # default rewards
        return experiences, [experience.info["reward"] for experience in experiences]

    @torch.no_grad()
    def get_advantages_and_returns(
        self,
        values: torch.Tensor,
        rewards: torch.Tensor,
        action_mask: torch.Tensor,
        gamma: float,
        lambd: float,
    ) -> Tuple[torch.Tensor, torch.Tensor]:
        """Function that computes advantages and returns from rewards and values.
        Calculated as in the original PPO paper: https://arxiv.org/abs/1707.06347
        Note that rewards may include a KL divergence loss term.

        Advantages looks like this:
        Adv1 =  R1 + γ * λ * R2     + γ^2 * λ^2 * R3       + ...
              - V1 + γ * (1 - λ) V2 + γ^2 * λ * (1 - λ) V3 + ...

        Returns looks like this:
        Ret1 =  R1 + γ * λ * R2     + γ^2 * λ^2 * R3       + ...
                   + γ * (1 - λ) V2 + γ^2 * λ * (1 - λ) V3 + ...

        Input:
        - values: Tensor of shape (batch_size, response_size)
        - rewards: Tensor of shape (batch_size, response_size)

        Output:
        - advantages: Tensor of shape (batch_size, response_size)
        - returns: Tensor of shape (batch_size, response_size)
        """
        if isinstance(values, list):
            # packing samples
            # TODO: this is slow...
            advantages = []
            returns = []
            for v, r in zip(values, rewards):
                adv, ret = self.get_advantages_and_returns(v.unsqueeze(0), r.unsqueeze(0), action_mask, gamma, lambd)
                advantages.append(adv.squeeze(0))
                returns.append(ret.squeeze(0))
            return advantages, returns

        lastgaelam = 0
        advantages_reversed = []
        response_length = rewards.size(1)

        # Mask invalid responses
        if action_mask is not None:
            values = action_mask * values
            rewards = action_mask * rewards

        for t in reversed(range(response_length)):
            nextvalues = values[:, t + 1] if t < response_length - 1 else 0.0
            delta = rewards[:, t] + gamma * nextvalues - values[:, t]
            lastgaelam = delta + gamma * lambd * lastgaelam
            advantages_reversed.append(lastgaelam)
        advantages = torch.stack(advantages_reversed[::-1], dim=1)
        returns = advantages + values
        return advantages.detach(), returns

    @torch.no_grad()
    def get_cumulative_returns(
        self,
        rewards: torch.Tensor,
        action_mask: torch.Tensor,
        gamma: float,
    ) -> Tuple[torch.Tensor, torch.Tensor]:
        """
        Function that computes advantages and returns from rewards using REINFORCE.
        REINFORCE uses cumulative returns without the GAE (Generalized Advantage Estimation).

        Input:
        - rewards: Tensor of shape (batch_size, response_size)
        - action_mask: Tensor of shape (batch_size, response_size), binary mask
        - gamma: discount factor

        Output:
        - returns: Tensor of shape (batch_size, response_size)
        """

        if isinstance(rewards, list):
            # packing samples
            # TODO: this is slow...
            returns = []
            for r in rewards:
                ret = self.get_cumulative_returns(r.unsqueeze(0), action_mask, gamma)
                returns.append(ret.squeeze(0))
            return returns

        response_length = rewards.size(1)
        returns = torch.zeros_like(rewards)
        cumulative_return = torch.zeros(rewards.size(0), device=rewards.device)

        # Mask invalid responses if action_mask is provided
        if action_mask is not None:
            rewards = action_mask * rewards

        # Calculate returns by accumulating discounted rewards
        for t in reversed(range(response_length)):
            cumulative_return = rewards[:, t] + gamma * cumulative_return
            returns[:, t] = cumulative_return

        return returns


class RemoteExperienceMaker(NaiveExperienceMaker):
    def __init__(self, *args, vllm_engines: List = None, packing_samples=False, **kwargs):
        super().__init__(*args, **kwargs)
        self.vllm_engines = vllm_engines
        self.packing_samples = packing_samples

        if self.custom_reward_func:
            self.custom_reward_func = ray.remote(self.custom_reward_func)

    @torch.no_grad()
    def make_experience_list(
        self, all_prompts: Union[str, List[str]], all_labels, **generate_kwargs
    ) -> List[Experience]:
        if self.strategy.args.perf:
            self.perf_stats = {
                "generate_time": 0,
                "actor_value_rm_time": 0,
                "wait_time": 0,
            }
        experiences = super().make_experience_list(all_prompts, all_labels, **generate_kwargs)
        if self.critic is not None:
            for experience in experiences:
                # send experience to critic
                experience_cpu = deepcopy(experience)
                experience_cpu.to_device("cpu")
                assert len(experience_cpu.visual_inputs) > 0
                self._ref = self.critic.append.remote(experience_cpu)
        return experiences

    @torch.no_grad()
    def generate_samples(self, all_prompts: List[str], all_labels, **generate_kwargs) -> List[Samples]:
        """
        Generate samples and return in batches.

        When not using vllm, we will fallback to the default implementation,
        in which actor will be used to generate samples.
        """
        if self.vllm_engines is None:
            return super().generate_samples(all_prompts, all_labels, **generate_kwargs)

        # vLLM generation
        samples = self._generate_vllm(all_prompts, all_labels, **generate_kwargs)

        # vLLM offload when colocate_all_models
        if self.strategy.args.vllm_enable_sleep:
            if torch.distributed.get_rank() == 0:
                refs = []
                for engine in self.vllm_engines:
                    refs.append(engine.sleep.remote())
                ray.get(refs)
        return samples

    @torch.no_grad()
    def make_experience(self, samples: Samples) -> Experience:
        """
        Turn samples into experience by calculating logprobs, values, rewards, and kl divergence.
        """
        args = self.strategy.args
        self.actor.eval()
        device = torch.cuda.current_device()

        # extract values from samples
        sequences = samples.sequences
        attention_mask = samples.attention_mask
        action_mask = samples.action_mask
        num_actions = samples.num_actions
        packed_seq_lens = samples.packed_seq_lens
        visual_inputs = samples.visual_inputs

        start = time.time()
        sequences_cpu, attention_mask_cpu = (
            sequences.to("cpu"),
            attention_mask.to("cpu"),
        )
        visual_inputs_cpu = None
        if visual_inputs is not None:
            visual_inputs_cpu = {k: v.to("cpu") for k, v in visual_inputs.items()}        
        # init log probs
        if self.initial_model is not None:
            base_action_log_probs_ref = self.initial_model.forward.remote(
                sequences_cpu, num_actions, attention_mask_cpu, packed_seq_lens=packed_seq_lens,visual_inputs=visual_inputs_cpu
            )

            if args.colocate_actor_ref or args.colocate_all_models:
                ray.get([base_action_log_probs_ref])
                ray.get([self.initial_model.empty_cache.remote()])
        else:
            base_action_log_probs_ref = ray.put(None)

        # values
        if self.critic is not None:
            value_ref = self.critic.forward.remote(
                sequences_cpu, num_actions, attention_mask_cpu, packed_seq_lens=packed_seq_lens, visual_inputs=visual_inputs_cpu
            )
            # avoid CUDA OOM when colocate models
            if args.colocate_critic_reward or args.colocate_all_models:
                ray.get([value_ref])
                ray.get([self.critic.empty_cache.remote()])
        else:
            value_ref = ray.put(None)

        # rewards
        r_refs = []
        # support remote RM API with ray
        if not self.remote_rm_url:
            for rm in self.reward_model:
                r_refs.append(rm.forward.remote(sequences_cpu, attention_mask_cpu, packed_seq_lens=packed_seq_lens, visual_inputs=visual_inputs_cpu))
        else:
            # remote RM
            if not self.packing_samples:
                queries = self.tokenizer.batch_decode(sequences_cpu, skip_special_tokens=False)
            else:
                sequences_list = []
                offset = 0
                tokens_list = sequences_cpu.tolist()[0]
                for length in packed_seq_lens:
                    sequences_list.append(tokens_list[offset : offset + length])
                    offset += length
                queries = self.tokenizer.batch_decode(sequences_list, skip_special_tokens=False)

            if self.custom_reward_func:
                r = self.custom_reward_func.remote(queries, samples.prompts, samples.labels)
                r_refs.append(r)
            else:
                for rm in self.remote_rm_url:
                    r = remote_rm_fn_ray.remote(rm, queries=queries, prompts=samples.prompts, labels=samples.labels)
                    r_refs.append(r)

        if args.colocate_all_models and not self.remote_rm_url:
            ray.get(r_refs)
            ray.get([self.reward_model[0].empty_cache.remote()])

        # log probs
        action_log_probs = self.actor(sequences, num_actions, attention_mask, packed_seq_lens=packed_seq_lens,visual_inputs=visual_inputs)
        actor_value_rm_time = time.time() - start

        # wait initial/critic/reward model done
        start = time.time()
        ref_values = ray.get([base_action_log_probs_ref, value_ref] + r_refs)
        wait_time = time.time() - start

        base_action_log_probs, value, rewards = ref_values[0], ref_values[1], ref_values[2:]
        if base_action_log_probs is not None:
            base_action_log_probs = base_action_log_probs.to(device)
        if value is not None:
            value = value.to(device)

        for r in rewards:
            assert isinstance(r,dict)
        total_rewards = [r.pop('rewards').to(device) for r in rewards]
        specific_rewards = {}
        for r in rewards:
            for k in r.keys():
                r[k] = r[k].to(device)
            specific_rewards.update(r)

        r = self.reward_fn(total_rewards) if len(total_rewards) > 0 else total_rewards[0]

        # avoid CUDA OOM when colocate models
        if args.colocate_critic_reward and not self.remote_rm_url:
            ray.get([self.reward_model[0].empty_cache.remote()])

        if args.colocate_actor_ref or args.colocate_all_models:
            torch.cuda.empty_cache()

        if (self.initial_model is not None) and (not args.use_kl_loss):
            kl = compute_approx_kl(
                action_log_probs,
                base_action_log_probs,
                action_mask=action_mask,
                use_kl_estimator_k3=args.use_kl_estimator_k3,
            )
        else:
            kl = torch.zeros_like(action_log_probs, dtype=action_log_probs.dtype, device=device)

        if not self.packing_samples:
            kl_mean = masked_mean(kl, action_mask, dim=-1)
        else:
            # convert tensor into list of tensors so that it's easier to manipulate
            # within dataset.
            sequences = unpacking_samples(sequences, packed_seq_lens)
            attention_mask = None
            action_log_probs = unpacking_samples(action_log_probs, num_actions)
            if value is not None:
                value = unpacking_samples(value, num_actions)
            if base_action_log_probs is not None:
                base_action_log_probs = unpacking_samples(base_action_log_probs, num_actions)

            kl = unpacking_samples(kl, num_actions)
            kl_mean = torch.tensor([each_kl.mean() for each_kl in kl], device=device)

        if not args.use_kl_loss:
            base_action_log_probs = None

        info = {
            "kl": kl_mean,
            "reward": r,
            "response_length": samples.response_length,
            "total_length": samples.total_length,
            "num_actions": num_actions,
            **specific_rewards
        }

        if self.strategy.args.perf:
            self.perf_stats["actor_value_rm_time"] += actor_value_rm_time
            self.perf_stats["wait_time"] += wait_time

        experience = Experience(
            sequences,
            action_log_probs,
            base_action_log_probs,
            value,
            None,
            None,
            attention_mask,
            action_mask,
            info,
            kl,
            visual_inputs=visual_inputs
        )

        self.actor.train()  # reset model state
        return experience

    def _generate_vllm(self, all_prompts: List[str], all_labels, **kwargs) -> List[Samples]:
        from vllm import SamplingParams
        self.response_length_list = []
        # round-robin load balance
        rank = torch.distributed.get_rank()
        world_size = torch.distributed.get_world_size()

        # Select LLM engines: assign each rank an engine, or cycle through engines if world_size < engine_count
        if len(self.vllm_engines) <= world_size:
            llms = [self.vllm_engines[rank % len(self.vllm_engines)]]
        else:
            llms = self.vllm_engines[rank::world_size]

        args = self.strategy.args

        sampling_params = SamplingParams(
            temperature=kwargs.get("temperature", 1.0),
            top_p=kwargs.get("top_p", 1.0),
            top_k=kwargs.get("top_k", -1),
            max_tokens=kwargs.get("max_new_tokens", 1024),
            min_tokens=kwargs.get("min_new_tokens", 1),
            skip_special_tokens=kwargs.get("skip_special_tokens", False),
            include_stop_str_in_output=True,
        )

        # Expand prompt list based on the number of samples per prompt
        all_prompts = sum([[prompt] * args.n_samples_per_prompt for prompt in all_prompts], [])
<<<<<<< HEAD
        batch_size = (len(all_prompts) + len(llms) - 1) // len(llms)
=======
        all_labels = sum([[label] * args.n_samples_per_prompt for label in all_labels], [])
        all_prompt_token_ids = self.tokenize_fn(all_prompts, self.prompt_max_len, padding=False)["input_ids"]

>>>>>>> 27342230
        # Distribute requests to engines and collect responses to outputs
        refs = []
        if self.data_processor is None:
            # For LLM
            all_prompt_token_ids = self.tokenize_fn(all_prompts, self.prompt_max_len, padding=False)["input_ids"]
            for i, llm in enumerate(llms):
                prompt_token_ids = all_prompt_token_ids[i * batch_size : (i + 1) * batch_size]
                refs.append(
                    llm.add_requests.remote(rank, sampling_params=sampling_params, prompt_token_ids=prompt_token_ids)
                )
        else:
            # For VLM
            for i, llm in enumerate(llms):
                messages = all_prompts[i * batch_size : (i + 1) * batch_size]
                if messages:
                    prompts = self.data_processor.apply_chat_template(messages, tokenize=False, add_generation_prompt=True)
                    images = [self.data_processor.get_images_from_messages(m) for m in messages]
                    vllm_inputs = [{
                            "prompt": p,
                            "multi_modal_data":{"image": imgs} if imgs else None,
                            "mm_processor_kwargs": {
                                "min_pixels": int(os.getenv("MIN_PIXELS", 4 * 28 * 28)),
                                "max_pixels": int(os.getenv("MAX_PIXELS", 640 * 28 * 28)),
                            },
                        } for p, imgs in zip(prompts,images)]
                    refs.append(
                        llm.add_requests_vlm.remote(rank, sampling_params=sampling_params, vllm_vision_input=vllm_inputs)
                    )


        ray.get(refs)

        # Make sure all requests are sent.
        torch.distributed.barrier()

        # Retrieve and combine results from all outputs
        all_output_refs = []
        for i, llm in enumerate(llms):
            all_output_refs.append(llm.get_responses.remote(rank))
        all_outputs = sum(ray.get(all_output_refs), [])

        samples_list = []
        for i in range(0, len(all_outputs), args.micro_rollout_batch_size):
            outputs = all_outputs[i : i + self.strategy.args.micro_rollout_batch_size]
            prompts = all_prompts[i : i + self.strategy.args.micro_rollout_batch_size]
            labels = all_labels[i : i + self.strategy.args.micro_rollout_batch_size]
            if not self.packing_samples:
                # NOTE: concat all outputs to following format:
                #
                # | [PAD] [PAD] token token token | token token [EOS] [PAD] |
                # | token token token token token | token token [EOS] [PAD] |
                # | [PAD] [PAD] [PAD] token token | token token token [EOS] |
                # |<---------- prompt ----------->|<-------- answer ------->|
                max_input_len, max_output_len = 0, 0
                for output in outputs:
                    max_input_len = max(max_input_len, len(output.prompt_token_ids))
                    max_output_len = max(max_output_len, len(output.outputs[0].token_ids))

                pad_token_id, eos_token_id = self.tokenizer.pad_token_id, self.tokenizer.eos_token_id
                sequences = []
                for output in outputs:
                    # left padding input
                    input_len = len(output.prompt_token_ids)
                    input_ids = [pad_token_id] * (max_input_len - input_len) + list(output.prompt_token_ids)

                    # right padding output
                    output_len = len(output.outputs[0].token_ids)
                    output_ids = list(output.outputs[0].token_ids) + [pad_token_id] * (max_output_len - output_len)

                    # concat input and output
                    sequences.append(input_ids + output_ids)

                sequences = torch.tensor(sequences)
                sequences, attention_mask, action_mask = self.actor.process_sequences(
                    sequences, max_input_len, eos_token_id, pad_token_id
                )
                sequences = sequences.to("cuda")
                attention_mask = attention_mask.to("cuda")
                action_mask = action_mask.to("cuda")
                # Collect for visual input
                visual_inputs = None
                if self.data_processor is not None:
                    visual_inputs = self.data_processor(prompts, self.prompt_max_len, device="cuda")
                    visual_inputs.pop("input_ids")
                    visual_inputs.pop("attention_mask")
                    visual_inputs = {k: v.to("cuda") for k, v in visual_inputs.items()}
                self.response_length_list.extend(attention_mask.float().sum(dim=-1).tolist())
                samples_list.append(
                    Samples(
                        sequences=sequences,
                        attention_mask=attention_mask,
                        action_mask=action_mask,
                        num_actions=action_mask.size(1),
                        packed_seq_lens=None,
                        response_length=action_mask.float().sum(dim=-1),
                        total_length=attention_mask.float().sum(dim=-1),
                        prompts=prompts,
<<<<<<< HEAD
                        visual_inputs=visual_inputs,
=======
                        labels=labels,
>>>>>>> 27342230
                    )
                )
            else:
                # NOTE: concat all outputs to following format:
                #
                # | token token token | token token [EOS] | token token token token token | token token [EOS] | token token | token token token [EOS] |
                # |<---  prompt ----->|<---- answer ----->|<---------- prompt ----------->|<----- answer ---->|<- prompt -->|<-------- answer ------->|
                pad_token_id, eos_token_id = self.tokenizer.pad_token_id, self.tokenizer.eos_token_id
                sequences = []
                packed_seq_lens = []
                attention_mask = []
                num_actions = []
                for i, output in enumerate(outputs):
                    input_len = len(output.prompt_token_ids)
                    output_len = len(output.outputs[0].token_ids)
                    packed_seq_lens.append(input_len + output_len)
                    sequences.extend(output.prompt_token_ids + list(output.outputs[0].token_ids))
                    attention_mask.extend([i + 1] * (input_len + output_len))

                    # current_action_mask = [0] * (input_len - 1) + [1] * output_len + [0]
                    # num_actions.append(max(1, sum(current_action_mask)))
                    num_actions.append(max(1, output_len))

                sequences = torch.tensor(sequences, device="cuda").unsqueeze(0)
                attention_mask = torch.tensor(attention_mask, device="cuda").unsqueeze(0)
                action_mask = None
                response_length = torch.tensor(num_actions, device="cuda", dtype=torch.float)
                self.response_length_list.extend(num_actions)
                total_length = torch.tensor(packed_seq_lens, device="cuda", dtype=torch.float)
                # Collect for visual input
                visual_inputs = None
                if self.data_processor is not None:
                    visual_inputs = self.data_processor(prompts, self.prompt_max_len, device="cuda")
                    visual_inputs.pop("input_ids")
                    visual_inputs.pop("attention_mask")
                    visual_inputs = {k: v.to("cuda") for k, v in visual_inputs.items()}
                samples_list.append(
                    Samples(
                        sequences=sequences,
                        attention_mask=attention_mask,
                        action_mask=None,
                        num_actions=num_actions,
                        packed_seq_lens=packed_seq_lens,
                        response_length=response_length,
                        total_length=total_length,
                        prompts=prompts,
<<<<<<< HEAD
                        visual_inputs=visual_inputs
=======
                        labels=labels,
>>>>>>> 27342230
                    )
                )
        return samples_list

    def flush(self):
        "Ensure all experience has been send to critic"
        if self.critic is not None:
            ray.get(self._ref)
            self._ref = None<|MERGE_RESOLUTION|>--- conflicted
+++ resolved
@@ -126,11 +126,8 @@
     response_length: torch.Tensor
     total_length: torch.Tensor
     prompts: list[str]
-<<<<<<< HEAD
     visual_inputs: Optional[Dict]
-=======
     labels: list[str]
->>>>>>> 27342230
 
 
 class NaiveExperienceMaker(ABC):
@@ -285,7 +282,6 @@
         samples_list = []
         for i in range(0, len(all_prompts), args.micro_rollout_batch_size):
             prompts = all_prompts[i : i + args.micro_rollout_batch_size]
-<<<<<<< HEAD
             if self.data_processor is not None:
                 inputs = self.data_processor(prompts, self.prompt_max_len, device="cuda")
                 visual_inputs = {}
@@ -296,10 +292,7 @@
                 inputs = self.tokenize_fn(prompts, self.prompt_max_len, device="cuda")
                 visual_inputs = None
 
-=======
             labels = all_labels[i : i + args.micro_rollout_batch_size]
-            inputs = self.tokenize_fn(prompts, self.prompt_max_len, device="cuda")
->>>>>>> 27342230
             sequences, attention_mask, action_mask = self.actor.generate(**inputs, **generate_kwargs)
             self.response_length_list.extend(attention_mask.float().sum(dim=-1).tolist())
             samples = Samples(
@@ -311,11 +304,8 @@
                 response_length=action_mask.float().sum(dim=-1),
                 total_length=attention_mask.float().sum(dim=-1),
                 prompts=prompts,
-<<<<<<< HEAD
                 visual_inputs=visual_inputs,
-=======
                 labels=labels,
->>>>>>> 27342230
             )
             samples_list.append(samples)
         return samples_list
@@ -801,13 +791,9 @@
 
         # Expand prompt list based on the number of samples per prompt
         all_prompts = sum([[prompt] * args.n_samples_per_prompt for prompt in all_prompts], [])
-<<<<<<< HEAD
         batch_size = (len(all_prompts) + len(llms) - 1) // len(llms)
-=======
         all_labels = sum([[label] * args.n_samples_per_prompt for label in all_labels], [])
-        all_prompt_token_ids = self.tokenize_fn(all_prompts, self.prompt_max_len, padding=False)["input_ids"]
-
->>>>>>> 27342230
+
         # Distribute requests to engines and collect responses to outputs
         refs = []
         if self.data_processor is None:
@@ -905,11 +891,8 @@
                         response_length=action_mask.float().sum(dim=-1),
                         total_length=attention_mask.float().sum(dim=-1),
                         prompts=prompts,
-<<<<<<< HEAD
                         visual_inputs=visual_inputs,
-=======
                         labels=labels,
->>>>>>> 27342230
                     )
                 )
             else:
@@ -956,11 +939,8 @@
                         response_length=response_length,
                         total_length=total_length,
                         prompts=prompts,
-<<<<<<< HEAD
-                        visual_inputs=visual_inputs
-=======
+                        visual_inputs=visual_inputs,
                         labels=labels,
->>>>>>> 27342230
                     )
                 )
         return samples_list
