import os
import time
from abc import ABC
from copy import deepcopy
from dataclasses import dataclass, field
from typing import List, Optional, Tuple, Union, Dict

import ray
import torch
import torch.nn as nn
import torch.distributed as dist
import torch.nn.functional as F
from tqdm import tqdm

from openrlhf.models.actor import Actor
from openrlhf.models.utils import compute_approx_kl, compute_reward, masked_mean, unpacking_samples
from openrlhf.utils.logging_utils import init_logger
from openrlhf.utils.remote_rm_utils import remote_rm_fn, remote_rm_fn_ray

logger = init_logger(__name__)


def to(tensor: Union[torch.Tensor, list[torch.Tensor]], device):
    if isinstance(tensor, list):
        return [to(t, device) for t in tensor]
    return tensor.to(device) if isinstance(tensor, torch.Tensor) else tensor


def pin_memory(tensor: Union[torch.Tensor, list[torch.Tensor]]):
    if isinstance(tensor, list):
        return [pin_memory(t) for t in tensor]
    return tensor.pin_memory() if isinstance(tensor, torch.Tensor) else tensor


@dataclass
class Experience:
    """Experience is a batch of data.
    These data should have the the sequence length and number of actions.
    Left padding for sequences is applied.

    Shapes of each tensor:
    sequences: (B, S)
    action_log_probs: (B, A)
    base_action_log_probs: (B, A)
    values: (B, A)
    returns: (B, A)
    advantages: (B, A)
    attention_mask: (B, S)
    action_mask: (B, A)
    kl: (B, A)

    "A" is the number of actions.
    """

    sequences: torch.Tensor
    action_log_probs: torch.Tensor
    base_action_log_probs: torch.Tensor
    values: torch.Tensor
    returns: Optional[torch.Tensor]
    advantages: Optional[torch.Tensor]
    attention_mask: Optional[torch.LongTensor]
    action_mask: Optional[torch.BoolTensor]
    info: Optional[dict]
    kl: Optional[torch.Tensor] = None
    visual_inputs: Optional[dict] = field(default_factory=dict)

    @torch.no_grad()
    def to_device(self, device: torch.device):
        self.sequences = to(self.sequences, device)
        self.action_log_probs = to(self.action_log_probs, device)
        self.base_action_log_probs = to(self.base_action_log_probs, device)
        self.returns = to(self.returns, device)
        self.advantages = to(self.advantages, device)
        self.values = to(self.values, device)
        self.attention_mask = to(self.attention_mask, device)
        self.action_mask = to(self.action_mask, device)
        self.kl = to(self.kl, device)
        self.info = {key: to(value, device) for key, value in self.info.items()}
        if self.visual_inputs is not None:
            self.visual_inputs = {key: to(value, device) for key, value in self.visual_inputs.items()}
        return self

    def pin_memory(self):
        self.sequences = pin_memory(self.sequences)
        self.action_log_probs = pin_memory(self.action_log_probs)
        self.base_action_log_probs = pin_memory(self.base_action_log_probs)
        self.returns = pin_memory(self.returns)
        self.advantages = pin_memory(self.advantages)
        self.values = pin_memory(self.values)
        self.attention_mask = pin_memory(self.attention_mask)
        self.action_mask = pin_memory(self.action_mask)
        self.kl = pin_memory(self.kl)
        self.info = {key: pin_memory(value) for key, value in self.info.items()}
        if self.visual_inputs is not None:
            self.visual_inputs = {key: pin_memory(value) for key, value in self.visual_inputs.items()}
        return self


@dataclass
class Samples:
    """Samples is a batch of data.
    There can be 2 formats to store the samples, batched or packed.
    The batched format means padding is applied to the sequences, while the packed format
    will concatenate the prompt and response without padding.

    Shapes of each tensor, when 2 shapes are shown, the first one is for batched format
        and the second one is for packed format:
    sequences: (B, S) or (1, total_length), the tokens of both prompt and response.
    attention_mask: (B, S) or (1, total_length), the attention mask for sequences.
    action_mask: (B, A) or None, the action (response) mask to show which part of the
        sequence is the response. When the samples are packed, this is None.
    num_actions: int or (B,), the number of actions (tokens) in the response.
        When the samples are not packed, we will use action_mask, so this is an int to
        show the size of action_mask. Otherwise, this is a tensor to show the number of
        actions for each sample.
    packed_seq_lens: None or (B,), the length of each sample in the packed samples.
    response_length: (B,), the number of tokens in the response.
    total_length: (B,), the total number of tokens in the sequences.
    prompts: the prompts used to generate responses
    visual_inputs: the visual input for vlm training
    """

    sequences: torch.Tensor
    attention_mask: Optional[torch.LongTensor]
    action_mask: Optional[torch.BoolTensor]
    num_actions: Union[int, torch.Tensor]
    packed_seq_lens: Optional[torch.Tensor]
    response_length: torch.Tensor
    total_length: torch.Tensor
    prompts: list[str]
    visual_inputs: Optional[Dict]
    labels: list[str]


class NaiveExperienceMaker(ABC):
    """
    Naive experience maker.
    """

    def __init__(
        self,
        actor: Actor,
        critic: nn.Module,
        reward_model: nn.Module,
        initial_model: Actor,
        tokenizer,
        data_processor,
        prompt_max_len: int,
        kl_controller,
        strategy=None,
        remote_rm_url: list[str] = None,
        reward_fn=None,
    ) -> None:
        super().__init__()
        self.actor = actor
        self.critic = critic
        self.reward_model = reward_model
        self.remote_rm_url = remote_rm_url
        self.initial_model = initial_model
        self.tokenizer = tokenizer
        self.data_processor = data_processor
        self.prompt_max_len = prompt_max_len
        self.kl_ctl = kl_controller
        self.strategy = strategy
        self.reward_fn = reward_fn
        self.perf_stats = None
        self.advantage_estimator = strategy.args.advantage_estimator

        # custom reward func for reinforced finetuning
        self.custom_reward_func = None
        self.response_length_list = []
        if remote_rm_url and remote_rm_url[0].endswith(".py"):
            print(f"Loading custom `reward_func(queries, prompts, labels)` from {remote_rm_url[0]}")
            import importlib.util

            spec = importlib.util.spec_from_file_location("reward_func", remote_rm_url[0])
            reward_module = importlib.util.module_from_spec(spec)
            spec.loader.exec_module(reward_module)
            self.custom_reward_func = reward_module.reward_func

    # tokenizer
    def tokenize_fn(self, texts, max_length, padding=True, device=None):
        if not padding:
            # when padding is False, return tokenized texts as list
            return self.tokenizer(
                texts,
                add_special_tokens=False,
                max_length=max_length,
                truncation=True,
            )
        batch = self.tokenizer(
            texts,
            return_tensors="pt",
            add_special_tokens=False,
            max_length=max_length,
            padding=True,
            truncation=True,
        )
        return {k: v.to(device) for k, v in batch.items()}

    @torch.no_grad()
    def make_experience_list(
        self, all_prompts: Union[str, List[str]], all_labels, **generate_kwargs
    ) -> List[Experience]:
        """
        Make a list of experience with the micro_rollout_batch_size.

        This method will first calculate the response sequences and rewards for the given prompts.
        Then, if we need certain processing for the rewards or do certain filtering, we can process the rollout as a whole.
        After that, we will calculate the advantages and returns for each experience.
        """
        args = self.strategy.args
        # generate responses
        if self.strategy.ring_attn_group is not None:
            if self.strategy.ring_attn_rank == 0:
                samples_list = self.generate_samples(all_prompts, all_labels, **generate_kwargs)
                dist.broadcast_object_list(samples_list, src=dist.get_rank(), group=self.strategy.ring_attn_group)
            else:
                world_size = torch.distributed.get_world_size() // args.ring_attn_size
                samples_list = [None] * (args.rollout_batch_size // world_size // args.micro_rollout_batch_size)
                dist.broadcast_object_list(samples_list, src=self.strategy.ring_attn_ranks[0], group=self.strategy.ring_attn_group)
        else:
            samples_list = self.generate_samples(all_prompts, all_labels, **generate_kwargs)
        torch.distributed.barrier()

        experiences = []
        for samples in tqdm(
            samples_list,
            desc="make_experience",
            disable=not self.strategy.is_rank_0(),
        ):
            experiences.append(self.make_experience(samples).to_device("cpu"))

        experiences, rewards = self.process_experiences(experiences)

        # calculate return and advantages
        for experience, reward in zip(experiences, rewards):
            experience = experience.to_device("cuda")
            reward = reward.to(device="cuda")
            num_actions = experience.info["num_actions"]
            reward = compute_reward(
                reward,
                self.kl_ctl.value,
                experience.kl,
                action_mask=experience.action_mask,
                num_actions=num_actions,
                reward_clip_range=args.reward_clip_range,
            )

            if self.advantage_estimator == "gae":
                experience.advantages, experience.returns = self.get_advantages_and_returns(
                    experience.values,
                    reward,
                    experience.action_mask,
                    generate_kwargs["gamma"],
                    generate_kwargs["lambd"],
                )
            elif self.advantage_estimator in ["reinforce", "rloo", "reinforce_baseline", "group_norm"]:
                experience.returns = self.get_cumulative_returns(
                    reward,
                    experience.action_mask,
                    generate_kwargs["gamma"],
                )
                experience.advantages = deepcopy(experience.returns)
            else:
                raise Exception(f"Unkown advantage_estimator {self.advantage_estimator}")

            # calculate the return info.
            if not getattr(self, "packing_samples", False):
                return_sums = reward.sum(dim=-1)
            else:
                return_sums = torch.tensor(
                    [each_reward.sum() for each_reward in reward], device=torch.cuda.current_device()
                )
            experience.info["return"] = return_sums
            # remove unnecessary info
            experience.kl = None
            del experience.info["num_actions"]
            experience.to_device("cpu")
        return experiences

    @torch.no_grad()
    def generate_samples(self, all_prompts: List[str], all_labels, **generate_kwargs) -> List[Samples]:
        """
        Generate samples and return in batches.
        """
        self.response_length_list = []
        assert not getattr(self, "packing_samples", False)
        args = self.strategy.args
        self.actor.eval()
        # sample multiple response
        all_prompts = sum([[prompt] * args.n_samples_per_prompt for prompt in all_prompts], [])
        all_labels = sum([[label] * args.n_samples_per_prompt for label in all_labels], [])
        samples_list = []
        for i in range(0, len(all_prompts), args.micro_rollout_batch_size):
            prompts = all_prompts[i : i + args.micro_rollout_batch_size]
            if self.data_processor is not None:
                inputs = self.data_processor(prompts, self.prompt_max_len, device="cuda")
                visual_inputs = {}
                for k,v in inputs.items():
                    if k not in ["input_ids", "attention_mask"]:
                        visual_inputs[k] = v
            else:
                inputs = self.tokenize_fn(prompts, self.prompt_max_len, device="cuda")
                visual_inputs = None

            labels = all_labels[i : i + args.micro_rollout_batch_size]
            sequences, attention_mask, action_mask = self.actor.generate(**inputs, **generate_kwargs)
            self.response_length_list.extend(attention_mask.float().sum(dim=-1).tolist())
            samples = Samples(
                sequences=sequences,
                attention_mask=attention_mask,
                action_mask=action_mask,
                num_actions=action_mask.size(1),
                packed_seq_lens=None,
                response_length=action_mask.float().sum(dim=-1),
                total_length=attention_mask.float().sum(dim=-1),
                prompts=prompts,
                visual_inputs=visual_inputs,
                labels=labels,
            )
            samples_list.append(samples)
        return samples_list

    @torch.no_grad()
    def make_experience(self, samples: Samples) -> Experience:
        """
        Turn samples into experience by calculating logprobs, values, rewards, and kl divergence.
        """
        self.actor.eval()
        if self.initial_model is not None:
            self.initial_model.eval()
        if self.reward_model is not None:
            self.reward_model.eval()
        if self.critic is not None:
            self.critic.eval()

        # extract values from samples
        sequences = samples.sequences
        attention_mask = samples.attention_mask
        action_mask = samples.action_mask
        num_actions = samples.num_actions
        visual_inputs = samples.visual_inputs

        # log probs
        action_log_probs = self.actor(sequences, num_actions, attention_mask, visual_inputs=visual_inputs)

        # init log probs
        if self.initial_model is not None:
            base_action_log_probs = self.initial_model(sequences, num_actions, attention_mask, visual_inputs=visual_inputs)
        else:
            base_action_log_probs = None

        # values
        if self.critic is not None:
            value = self.critic(sequences, num_actions, attention_mask, visual_inputs=visual_inputs)
        else:
            value = None

        # rewards
        if self.remote_rm_url is not None:
            # remote RM
            queries = self.tokenizer.batch_decode(sequences.cpu(), skip_special_tokens=False)
            if self.custom_reward_func:
                r = self.custom_reward_func(queries, samples.prompts, samples.labels).to(
                    device=action_log_probs.device
                )
            else:
                r = remote_rm_fn(
                    self.remote_rm_url, queries=queries, prompts=samples.prompts, labels=samples.labels
                ).to(device=action_log_probs.device)
        else:
            # local RM
            r = self.reward_model(sequences, attention_mask)

        if (self.initial_model is not None) and (not self.strategy.args.use_kl_loss):
            kl = compute_approx_kl(
                action_log_probs,
                base_action_log_probs,
                action_mask=action_mask,
                use_kl_estimator_k3=self.strategy.args.use_kl_estimator_k3,
            )
        else:
            kl = torch.zeros_like(action_log_probs, dtype=action_log_probs.dtype, device=action_log_probs.device)

        assert isinstance(r,dict)
        total_reward = r.pop("rewards")
        specific_rewards = r

        info = {
            "kl": masked_mean(kl, action_mask, dim=-1),
            "reward": total_reward,
            "response_length": samples.response_length,
            "total_length": samples.total_length,
            "num_actions": num_actions,
            **specific_rewards
        }
        # reset model state
        self.actor.train()
        if self.critic is not None:
            self.critic.train()

        return Experience(
            sequences,
            action_log_probs,
            base_action_log_probs,
            value,
            None,
            None,
            attention_mask,
            action_mask,
            info,
            kl,
            visual_inputs=visual_inputs
        )

    @torch.no_grad()
    def process_experiences(self, experiences: List[Experience]) -> Tuple[List[Experience], List[torch.Tensor]]:
        """
        Process experiences, this can be used to filter out some experiences or do some processing on the rewards.

        Output:
        - experiences: List of Experience
        - rewards: List of rewards
        """
        args = self.strategy.args
        # reward shaping for rloo and reinforce_baseline
        if args.advantage_estimator == "rloo":
            rewards = torch.cat([experience.info["reward"] for experience in experiences])
            rewards = rewards.reshape(-1, args.n_samples_per_prompt).to(device="cuda")
            baseline = (rewards.sum(-1, keepdim=True) - rewards) / (args.n_samples_per_prompt - 1)
            rewards = rewards - baseline
            rewards = rewards.flatten().to(device="cpu").chunk(len(experiences))
            return experiences, rewards
        elif args.advantage_estimator == "reinforce_baseline":
            # REINFORCE++-baseline removed the / std and K3 kl loss in GRPO.
            # `/ std` is not needed in RL variance reduction theory, and `k3 KL` has a larger variance than `k1 KL` under a categorical distribution.
            rewards = torch.cat([experience.info["reward"] for experience in experiences])
            rewards = rewards.reshape(-1, args.n_samples_per_prompt).to(device="cuda")
            rewards = rewards - rewards.mean(-1, keepdim=True)
            rewards = rewards.reshape(-1).to(device="cpu").chunk(len(experiences))
            return experiences, rewards
        elif args.advantage_estimator == "group_norm":
            rewards = torch.cat([experience.info["reward"] for experience in experiences])
            rewards = rewards.reshape(-1, args.n_samples_per_prompt).to(device="cuda")
            rewards = (rewards - rewards.mean(-1, keepdim=True)) / (rewards.std(-1, keepdim=True) + 1e-9)
            rewards = rewards.reshape(-1).to(device="cpu").chunk(len(experiences))
            return experiences, rewards
        # default rewards
        return experiences, [experience.info["reward"] for experience in experiences]

    @torch.no_grad()
    def get_advantages_and_returns(
        self,
        values: torch.Tensor,
        rewards: torch.Tensor,
        action_mask: torch.Tensor,
        gamma: float,
        lambd: float,
    ) -> Tuple[torch.Tensor, torch.Tensor]:
        """Function that computes advantages and returns from rewards and values.
        Calculated as in the original PPO paper: https://arxiv.org/abs/1707.06347
        Note that rewards may include a KL divergence loss term.

        Advantages looks like this:
        Adv1 =  R1 + γ * λ * R2     + γ^2 * λ^2 * R3       + ...
              - V1 + γ * (1 - λ) V2 + γ^2 * λ * (1 - λ) V3 + ...

        Returns looks like this:
        Ret1 =  R1 + γ * λ * R2     + γ^2 * λ^2 * R3       + ...
                   + γ * (1 - λ) V2 + γ^2 * λ * (1 - λ) V3 + ...

        Input:
        - values: Tensor of shape (batch_size, response_size)
        - rewards: Tensor of shape (batch_size, response_size)

        Output:
        - advantages: Tensor of shape (batch_size, response_size)
        - returns: Tensor of shape (batch_size, response_size)
        """
        if isinstance(values, list):
            # packing samples
            # TODO: this is slow...
            advantages = []
            returns = []
            for v, r in zip(values, rewards):
                adv, ret = self.get_advantages_and_returns(v.unsqueeze(0), r.unsqueeze(0), action_mask, gamma, lambd)
                advantages.append(adv.squeeze(0))
                returns.append(ret.squeeze(0))
            return advantages, returns

        lastgaelam = 0
        advantages_reversed = []
        response_length = rewards.size(1)

        # Mask invalid responses
        if action_mask is not None:
            values = action_mask * values
            rewards = action_mask * rewards

        for t in reversed(range(response_length)):
            nextvalues = values[:, t + 1] if t < response_length - 1 else 0.0
            delta = rewards[:, t] + gamma * nextvalues - values[:, t]
            lastgaelam = delta + gamma * lambd * lastgaelam
            advantages_reversed.append(lastgaelam)
        advantages = torch.stack(advantages_reversed[::-1], dim=1)
        returns = advantages + values
        return advantages.detach(), returns

    @torch.no_grad()
    def get_cumulative_returns(
        self,
        rewards: torch.Tensor,
        action_mask: torch.Tensor,
        gamma: float,
    ) -> Tuple[torch.Tensor, torch.Tensor]:
        """
        Function that computes advantages and returns from rewards using REINFORCE.
        REINFORCE uses cumulative returns without the GAE (Generalized Advantage Estimation).

        Input:
        - rewards: Tensor of shape (batch_size, response_size)
        - action_mask: Tensor of shape (batch_size, response_size), binary mask
        - gamma: discount factor

        Output:
        - returns: Tensor of shape (batch_size, response_size)
        """

        if isinstance(rewards, list):
            # packing samples
            # TODO: this is slow...
            returns = []
            for r in rewards:
                ret = self.get_cumulative_returns(r.unsqueeze(0), action_mask, gamma)
                returns.append(ret.squeeze(0))
            return returns

        response_length = rewards.size(1)
        returns = torch.zeros_like(rewards)
        cumulative_return = torch.zeros(rewards.size(0), device=rewards.device)

        # Mask invalid responses if action_mask is provided
        if action_mask is not None:
            rewards = action_mask * rewards

        # Calculate returns by accumulating discounted rewards
        for t in reversed(range(response_length)):
            cumulative_return = rewards[:, t] + gamma * cumulative_return
            returns[:, t] = cumulative_return

        return returns


class RemoteExperienceMaker(NaiveExperienceMaker):
    def __init__(self, *args, vllm_engines: List = None, packing_samples=False, **kwargs):
        super().__init__(*args, **kwargs)
        self.vllm_engines = vllm_engines
        self.packing_samples = packing_samples

        if self.custom_reward_func:
            self.custom_reward_func = ray.remote(self.custom_reward_func)

    @torch.no_grad()
    def make_experience_list(
        self, all_prompts: Union[str, List[str]], all_labels, **generate_kwargs
    ) -> List[Experience]:
        if self.strategy.args.perf:
            self.perf_stats = {
                "generate_time": 0,
                "actor_value_rm_time": 0,
                "wait_time": 0,
            }
        experiences = super().make_experience_list(all_prompts, all_labels, **generate_kwargs)
        if self.critic is not None:
            for experience in experiences:
                # send experience to critic
                experience_cpu = deepcopy(experience)
                experience_cpu.to_device("cpu")
                assert len(experience_cpu.visual_inputs) > 0
                self._ref = self.critic.append.remote(experience_cpu)
        return experiences

    @torch.no_grad()
    def generate_samples(self, all_prompts: List[str], all_labels, **generate_kwargs) -> List[Samples]:
        """
        Generate samples and return in batches.

        When not using vllm, we will fallback to the default implementation,
        in which actor will be used to generate samples.
        """
        if self.vllm_engines is None:
            return super().generate_samples(all_prompts, all_labels, **generate_kwargs)

        # vLLM generation
        samples = self._generate_vllm(all_prompts, all_labels, **generate_kwargs)

        # vLLM offload when colocate_all_models
        if self.strategy.args.vllm_enable_sleep:
            if torch.distributed.get_rank() == 0:
                refs = []
                for engine in self.vllm_engines:
                    refs.append(engine.sleep.remote())
                ray.get(refs)
        return samples

    @torch.no_grad()
    def make_experience(self, samples: Samples) -> Experience:
        """
        Turn samples into experience by calculating logprobs, values, rewards, and kl divergence.
        """
        args = self.strategy.args
        self.actor.eval()
        device = torch.cuda.current_device()

        # extract values from samples
        sequences = samples.sequences
        attention_mask = samples.attention_mask
        action_mask = samples.action_mask
        num_actions = samples.num_actions
        packed_seq_lens = samples.packed_seq_lens
        visual_inputs = samples.visual_inputs

        start = time.time()
        sequences_cpu, attention_mask_cpu = (
            sequences.to("cpu"),
            attention_mask.to("cpu"),
        )
        visual_inputs_cpu = None
        if visual_inputs is not None:
            visual_inputs_cpu = {k: v.to("cpu") for k, v in visual_inputs.items()}        
        # init log probs
        if self.initial_model is not None:
            base_action_log_probs_ref = self.initial_model.forward.remote(
<<<<<<< HEAD
                sequences_cpu, num_actions, attention_mask_cpu, packed_seq_lens=packed_seq_lens,visual_inputs=visual_inputs_cpu
            )
=======
            sequences_cpu, 
            num_actions, 
            attention_mask_cpu, 
            logps_allgather=True,
            packed_seq_lens=packed_seq_lens
        )
>>>>>>> 0dd0ba4e

            if args.colocate_actor_ref or args.colocate_all_models:
                ray.get([base_action_log_probs_ref])
                ray.get([self.initial_model.empty_cache.remote()])
        else:
            base_action_log_probs_ref = ray.put(None)

        # values
        if self.critic is not None:
            value_ref = self.critic.forward.remote(
                sequences_cpu, num_actions, attention_mask_cpu, packed_seq_lens=packed_seq_lens, visual_inputs=visual_inputs_cpu
            )
            # avoid CUDA OOM when colocate models
            if args.colocate_critic_reward or args.colocate_all_models:
                ray.get([value_ref])
                ray.get([self.critic.empty_cache.remote()])
        else:
            value_ref = ray.put(None)

        # rewards
        r_refs = []
        # support remote RM API with ray
        if not self.remote_rm_url:
            for rm in self.reward_model:
                r_refs.append(rm.forward.remote(sequences_cpu, attention_mask_cpu, packed_seq_lens=packed_seq_lens, visual_inputs=visual_inputs_cpu))
        else:
            # remote RM
            if not self.packing_samples:
                queries = self.tokenizer.batch_decode(sequences_cpu, skip_special_tokens=False)
            else:
                sequences_list = []
                offset = 0
                tokens_list = sequences_cpu.tolist()[0]
                for length in packed_seq_lens:
                    sequences_list.append(tokens_list[offset : offset + length])
                    offset += length
                queries = self.tokenizer.batch_decode(sequences_list, skip_special_tokens=False)

            if self.custom_reward_func:
                r = self.custom_reward_func.remote(queries, samples.prompts, samples.labels)
                r_refs.append(r)
            else:
                for rm in self.remote_rm_url:
                    r = remote_rm_fn_ray.remote(rm, queries=queries, prompts=samples.prompts, labels=samples.labels)
                    r_refs.append(r)

        if args.colocate_all_models and not self.remote_rm_url:
            ray.get(r_refs)
            ray.get([self.reward_model[0].empty_cache.remote()])

        # log probs
<<<<<<< HEAD
        action_log_probs = self.actor(sequences, num_actions, attention_mask, packed_seq_lens=packed_seq_lens,visual_inputs=visual_inputs)
=======
        action_log_probs = self.actor(
            sequences, 
            num_actions, 
            attention_mask, 
            ring_attn_group=self.strategy.ring_attn_group,
            logps_allgather=True,
            packed_seq_lens=packed_seq_lens
        )
>>>>>>> 0dd0ba4e
        actor_value_rm_time = time.time() - start

        # wait initial/critic/reward model done
        start = time.time()
        ref_values = ray.get([base_action_log_probs_ref, value_ref] + r_refs)
        wait_time = time.time() - start

        base_action_log_probs, value, rewards = ref_values[0], ref_values[1], ref_values[2:]
        if base_action_log_probs is not None:
            base_action_log_probs = base_action_log_probs.to(device)
        if value is not None:
            value = value.to(device)

        for r in rewards:
            assert isinstance(r,dict)
        total_rewards = [r.pop('rewards').to(device) for r in rewards]
        specific_rewards = {}
        for r in rewards:
            for k in r.keys():
                r[k] = r[k].to(device)
            specific_rewards.update(r)

        r = self.reward_fn(total_rewards) if len(total_rewards) > 0 else total_rewards[0]

        # avoid CUDA OOM when colocate models
        if args.colocate_critic_reward and not self.remote_rm_url:
            ray.get([self.reward_model[0].empty_cache.remote()])

        if args.colocate_actor_ref or args.colocate_all_models:
            torch.cuda.empty_cache()

        if (self.initial_model is not None) and (not args.use_kl_loss):
            kl = compute_approx_kl(
                action_log_probs,
                base_action_log_probs,
                action_mask=action_mask,
                use_kl_estimator_k3=args.use_kl_estimator_k3,
            )
        else:
            kl = torch.zeros_like(action_log_probs, dtype=action_log_probs.dtype, device=device)

        if not self.packing_samples:
            kl_mean = masked_mean(kl, action_mask, dim=-1)
        else:
            if self.strategy.ring_attn_group is not None:
                # unpad the sequence, probs, value, kl
                pad_len = (self.strategy.ring_attn_size - len(sequences) % self.strategy.ring_attn_size) % self.strategy.ring_attn_size
                if pad_len > 0:
                    sequences = sequences[:, :-pad_len]
                    action_log_probs = action_log_probs[:, :-pad_len]
                    if value is not None:
                        value = value[:, :-pad_len]
                    kl = kl[:, :-pad_len]
                    packed_seq_lens[-1] -= pad_len
                    num_actions[-1] -= pad_len
            # convert tensor into list of tensors so that it's easier to manipulate
            # within dataset.
            sequences = unpacking_samples(sequences, packed_seq_lens)
            attention_mask = None
            action_log_probs = unpacking_samples(action_log_probs, num_actions)
            if value is not None:
                value = unpacking_samples(value, num_actions)
            if base_action_log_probs is not None:
                base_action_log_probs = unpacking_samples(base_action_log_probs, num_actions)

            kl = unpacking_samples(kl, num_actions)
            kl_mean = torch.tensor([each_kl.mean() for each_kl in kl], device=device)

        if not args.use_kl_loss:
            base_action_log_probs = None

        info = {
            "kl": kl_mean,
            "reward": r,
            "response_length": samples.response_length,
            "total_length": samples.total_length,
            "num_actions": num_actions,
            **specific_rewards
        }

        if self.strategy.args.perf:
            self.perf_stats["actor_value_rm_time"] += actor_value_rm_time
            self.perf_stats["wait_time"] += wait_time

        experience = Experience(
            sequences,
            action_log_probs,
            base_action_log_probs,
            value,
            None,
            None,
            attention_mask,
            action_mask,
            info,
            kl,
            visual_inputs=visual_inputs
        )

        self.actor.train()  # reset model state
        return experience

    def _generate_vllm(self, all_prompts: List[str], all_labels, **kwargs) -> List[Samples]:
        from vllm import SamplingParams
        self.response_length_list = []
        # round-robin load balance
        rank = torch.distributed.get_rank() // self.strategy.ring_attn_size
        world_size = torch.distributed.get_world_size() // self.strategy.ring_attn_size

        # Select LLM engines: assign each rank an engine, or cycle through engines if world_size < engine_count
        if len(self.vllm_engines) <= world_size:
            llms = [self.vllm_engines[rank % len(self.vllm_engines)]]
        else:
            llms = self.vllm_engines[rank::world_size]

        args = self.strategy.args

        sampling_params = SamplingParams(
            temperature=kwargs.get("temperature", 1.0),
            top_p=kwargs.get("top_p", 1.0),
            top_k=kwargs.get("top_k", -1),
            max_tokens=kwargs.get("max_new_tokens", 1024),
            min_tokens=kwargs.get("min_new_tokens", 1),
            skip_special_tokens=kwargs.get("skip_special_tokens", False),
            include_stop_str_in_output=True,
        )

        # Expand prompt list based on the number of samples per prompt
        all_prompts = sum([[prompt] * args.n_samples_per_prompt for prompt in all_prompts], [])
        batch_size = (len(all_prompts) + len(llms) - 1) // len(llms)
        all_labels = sum([[label] * args.n_samples_per_prompt for label in all_labels], [])

        # Distribute requests to engines and collect responses to outputs
        refs = []
        if self.data_processor is None:
            # For LLM
            all_prompt_token_ids = self.tokenize_fn(all_prompts, self.prompt_max_len, padding=False)["input_ids"]
            for i, llm in enumerate(llms):
                prompt_token_ids = all_prompt_token_ids[i * batch_size : (i + 1) * batch_size]
                refs.append(
                    llm.add_requests.remote(rank, sampling_params=sampling_params, prompt_token_ids=prompt_token_ids)
                )
        else:
            # For VLM
            for i, llm in enumerate(llms):
                messages = all_prompts[i * batch_size : (i + 1) * batch_size]
                if messages:
                    prompts = self.data_processor.apply_chat_template(messages, tokenize=False, add_generation_prompt=True)
                    images = [self.data_processor.get_images_from_messages(m) for m in messages]
                    vllm_inputs = [{
                            "prompt": p,
                            "multi_modal_data":{"image": imgs} if imgs else None,
                            "mm_processor_kwargs": {
                                "min_pixels": int(os.getenv("MIN_PIXELS", 4 * 28 * 28)),
                                "max_pixels": int(os.getenv("MAX_PIXELS", 640 * 28 * 28)),
                            },
                        } for p, imgs in zip(prompts,images)]
                    refs.append(
                        llm.add_requests_vlm.remote(rank, sampling_params=sampling_params, vllm_vision_input=vllm_inputs)
                    )


        ray.get(refs)

        # Make sure all requests are sent.
        if self.strategy.ring_attn_group is None:
            torch.distributed.barrier()

        # Retrieve and combine results from all outputs
        all_output_refs = []
        for i, llm in enumerate(llms):
            all_output_refs.append(llm.get_responses.remote(rank))
        all_outputs = sum(ray.get(all_output_refs), [])

        samples_list = []
        for i in range(0, len(all_outputs), args.micro_rollout_batch_size):
            outputs = all_outputs[i : i + self.strategy.args.micro_rollout_batch_size]
            prompts = all_prompts[i : i + self.strategy.args.micro_rollout_batch_size]
            labels = all_labels[i : i + self.strategy.args.micro_rollout_batch_size]
            if not self.packing_samples:
                # NOTE: concat all outputs to following format:
                #
                # | [PAD] [PAD] token token token | token token [EOS] [PAD] |
                # | token token token token token | token token [EOS] [PAD] |
                # | [PAD] [PAD] [PAD] token token | token token token [EOS] |
                # |<---------- prompt ----------->|<-------- answer ------->|
                max_input_len, max_output_len = 0, 0
                for output in outputs:
                    max_input_len = max(max_input_len, len(output.prompt_token_ids))
                    max_output_len = max(max_output_len, len(output.outputs[0].token_ids))

                pad_token_id, eos_token_id = self.tokenizer.pad_token_id, self.tokenizer.eos_token_id
                sequences = []
                for output in outputs:
                    # left padding input
                    input_len = len(output.prompt_token_ids)
                    input_ids = [pad_token_id] * (max_input_len - input_len) + list(output.prompt_token_ids)

                    # right padding output
                    output_len = len(output.outputs[0].token_ids)
                    output_ids = list(output.outputs[0].token_ids) + [pad_token_id] * (max_output_len - output_len)

                    # concat input and output
                    sequences.append(input_ids + output_ids)

                sequences = torch.tensor(sequences)
                sequences, attention_mask, action_mask = self.actor.process_sequences(
                    sequences, max_input_len, eos_token_id, pad_token_id
                )
                sequences = sequences.to("cuda")
                attention_mask = attention_mask.to("cuda")
                action_mask = action_mask.to("cuda")
                # Collect for visual input
                visual_inputs = None
                if self.data_processor is not None:
                    visual_inputs = self.data_processor(prompts, self.prompt_max_len, device="cuda")
                    visual_inputs.pop("input_ids")
                    visual_inputs.pop("attention_mask")
                    visual_inputs = {k: v.to("cuda") for k, v in visual_inputs.items()}
                self.response_length_list.extend(attention_mask.float().sum(dim=-1).tolist())
                samples_list.append(
                    Samples(
                        sequences=sequences,
                        attention_mask=attention_mask,
                        action_mask=action_mask,
                        num_actions=action_mask.size(1),
                        packed_seq_lens=None,
                        response_length=action_mask.float().sum(dim=-1),
                        total_length=attention_mask.float().sum(dim=-1),
                        prompts=prompts,
                        visual_inputs=visual_inputs,
                        labels=labels,
                    )
                )
            else:
                # NOTE: concat all outputs to following format:
                #
                # | token token token | token token [EOS] | token token token token token | token token [EOS] | token token | token token token [EOS] |
                # |<---  prompt ----->|<---- answer ----->|<---------- prompt ----------->|<----- answer ---->|<- prompt -->|<-------- answer ------->|
                pad_token_id, eos_token_id = self.tokenizer.pad_token_id, self.tokenizer.eos_token_id
                sequences = []
                packed_seq_lens = []
                attention_mask = []
                num_actions = []
                for i, output in enumerate(outputs):
                    input_len = len(output.prompt_token_ids)
                    output_len = len(output.outputs[0].token_ids)
                    packed_seq_lens.append(input_len + output_len)
                    sequences.extend(output.prompt_token_ids + list(output.outputs[0].token_ids))
                    attention_mask.extend([i + 1] * (input_len + output_len))

                    # current_action_mask = [0] * (input_len - 1) + [1] * output_len + [0]
                    # num_actions.append(max(1, sum(current_action_mask)))
                    num_actions.append(max(1, output_len))
                if self.strategy.ring_attn_group is not None:
                    pad_len = (self.strategy.ring_attn_size - len(sequences) % self.strategy.ring_attn_size) % self.strategy.ring_attn_size
                    sequences += [pad_token_id] * pad_len
                    output_len += pad_len
                    packed_seq_lens[-1] += pad_len
                    attention_mask += [i + 1] * pad_len
                    num_actions[-1] += pad_len

                sequences = torch.tensor(sequences, device="cuda").unsqueeze(0)
                attention_mask = torch.tensor(attention_mask, device="cuda").unsqueeze(0)
                action_mask = None
                response_length = torch.tensor(num_actions, device="cuda", dtype=torch.float)
                self.response_length_list.extend(num_actions)
                total_length = torch.tensor(packed_seq_lens, device="cuda", dtype=torch.float)
                # Collect for visual input
                visual_inputs = None
                if self.data_processor is not None:
                    visual_inputs = self.data_processor(prompts, self.prompt_max_len, device="cuda")
                    visual_inputs.pop("input_ids")
                    visual_inputs.pop("attention_mask")
                    visual_inputs = {k: v.to("cuda") for k, v in visual_inputs.items()}
                samples_list.append(
                    Samples(
                        sequences=sequences,
                        attention_mask=attention_mask,
                        action_mask=None,
                        num_actions=num_actions,
                        packed_seq_lens=packed_seq_lens,
                        response_length=response_length,
                        total_length=total_length,
                        prompts=prompts,
                        visual_inputs=visual_inputs,
                        labels=labels,
                    )
                )
        return samples_list

    def flush(self):
        "Ensure all experience has been send to critic"
        if self.critic is not None:
            ray.get(self._ref)
            self._ref = None<|MERGE_RESOLUTION|>--- conflicted
+++ resolved
@@ -632,17 +632,13 @@
         # init log probs
         if self.initial_model is not None:
             base_action_log_probs_ref = self.initial_model.forward.remote(
-<<<<<<< HEAD
-                sequences_cpu, num_actions, attention_mask_cpu, packed_seq_lens=packed_seq_lens,visual_inputs=visual_inputs_cpu
-            )
-=======
             sequences_cpu, 
             num_actions, 
             attention_mask_cpu, 
             logps_allgather=True,
-            packed_seq_lens=packed_seq_lens
+            packed_seq_lens=packed_seq_lens,
+            visual_inputs=visual_inputs_cpu
         )
->>>>>>> 0dd0ba4e
 
             if args.colocate_actor_ref or args.colocate_all_models:
                 ray.get([base_action_log_probs_ref])
@@ -694,18 +690,15 @@
             ray.get([self.reward_model[0].empty_cache.remote()])
 
         # log probs
-<<<<<<< HEAD
-        action_log_probs = self.actor(sequences, num_actions, attention_mask, packed_seq_lens=packed_seq_lens,visual_inputs=visual_inputs)
-=======
         action_log_probs = self.actor(
             sequences, 
             num_actions, 
             attention_mask, 
             ring_attn_group=self.strategy.ring_attn_group,
             logps_allgather=True,
-            packed_seq_lens=packed_seq_lens
+            packed_seq_lens=packed_seq_lens,
+            visual_inputs=visual_inputs
         )
->>>>>>> 0dd0ba4e
         actor_value_rm_time = time.time() - start
 
         # wait initial/critic/reward model done
