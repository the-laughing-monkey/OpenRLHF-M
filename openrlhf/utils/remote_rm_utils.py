--- conflicted
+++ resolved
@@ -36,13 +36,8 @@
     design is made optional.
     score_key: RM score key
     """
-<<<<<<< HEAD
-    responses = request_api_wrapper(api_url, {"query": queries, "prompts": prompts}, score_key)
+    responses = request_api_wrapper(api_url, {"query": queries, "prompts": prompts, "labels": labels}, score_key)
     return {k:torch.tensor(v) for k,v in responses.items()}
-=======
-    scores = request_api_wrapper(api_url, {"query": queries, "prompts": prompts, "labels": labels}, score_key)
-    return torch.tensor(scores)
->>>>>>> 27342230
 
 
 @ray.remote
